--- conflicted
+++ resolved
@@ -34,22 +34,14 @@
 import zio.console.Console
 import zio.exception._
 import zio.interop.catz._
-<<<<<<< HEAD
-import zio.logging.Logging.Logging
-=======
 import zio.logging._
->>>>>>> 2e9aab0c
 import zio.logging.{ LogLevel, Logging }
 import zio.schema.SchemaService
 
 import scala.concurrent.ExecutionContext
 
 private[client] case class ZioHTTP4SClient(
-<<<<<<< HEAD
-  loggingService: Logging.Service,
-=======
   logger: Logger[String],
->>>>>>> 2e9aab0c
   blockingEC: ExecutionContext,
   elasticSearchConfig: ElasticSearchConfig
 )(implicit val runtime: Runtime[Any])
@@ -162,14 +154,6 @@
       )
     }
 
-<<<<<<< HEAD
-    loggingService.logger.log(LogLevel.Debug)(s"${toCurl(request)}")
-    _http4sClient
-      .use(_.fetch(request) { response =>
-        response.as[String].map(body => ESResponse(status = response.status.code, body = body))
-      })
-      .mapError(e => FrameworkException(e))
-=======
     logger.log(LogLevel.Debug)(s"${toCurl(request)}") *>
       _http4sClient
         .use(_.fetch(request) { response =>
@@ -177,43 +161,26 @@
             response.as[String].map(body => ESResponse(status = response.status.code, body = body))
         })
         .mapError(e => FrameworkException(e))
->>>>>>> 2e9aab0c
   }
 
 }
 
 object ZioHTTP4SClient {
   val live: ZLayer[Logging with Blocking with Has[ElasticSearchConfig], Nothing, Has[HTTPService.Service]] =
-<<<<<<< HEAD
-    ZLayer.fromServices[Logging.Service, Blocking.Service, ElasticSearchConfig, HTTPService.Service] {
-=======
     ZLayer.fromServices[Logger[String], Blocking.Service, ElasticSearchConfig, HTTPService.Service] {
->>>>>>> 2e9aab0c
       (loggingService, blockingService, elasticSearchConfig) =>
         ZioHTTP4SClient(loggingService, blockingService.blockingExecutor.asEC, elasticSearchConfig)(Runtime.default)
     }
 
   val fromElasticSearch
     : ZLayer[Logging with Blocking with ElasticSearch.ElasticSearch, Nothing, Has[HTTPService.Service]] =
-<<<<<<< HEAD
-    ZLayer.fromServicesM[Logging.Service, Blocking.Service, ElasticSearch.Service, Any, Nothing, HTTPService.Service] {
-=======
     ZLayer.fromServicesM[Logger[String], Blocking.Service, ElasticSearch.Service, Any, Nothing, HTTPService.Service] {
->>>>>>> 2e9aab0c
       (loggingService, blockingService, elasticSearch) =>
         for {
           esConfig <- elasticSearch.esConfig
         } yield ZioHTTP4SClient(loggingService, blockingService.blockingExecutor.asEC, esConfig)(Runtime.default)
     }
 
-<<<<<<< HEAD
-  type fullENV =
-    Has[ORMService.Service]
-      with Has[IngestService.Service]
-      with Has[NodesService.Service]
-      with Has[SnapshotService.Service]
-      with Has[TasksService.Service]
-=======
   type fullENV = Has[ElasticSearchService.Service]
     with Has[IndicesService.Service]
     with Has[ORMService.Service]
@@ -224,20 +191,12 @@
     with Has[TasksService.Service]
     with Has[SchemaService.Service]
     with Has[ORMService.Service]
->>>>>>> 2e9aab0c
 
   def fullFromConfig(
     elasticSearchConfig: ElasticSearchConfig,
     loggingService: ZLayer[Console with clock.Clock, Nothing, Logging]
-<<<<<<< HEAD
-  ): ZLayer[Console with clock.Clock with Any, Nothing, Has[ORMService.Service] with Has[IngestService.Service] with Has[
-    NodesService.Service
-  ] with Has[SnapshotService.Service] with Has[TasksService.Service]] = {
-    val configService =
-=======
   ): ZLayer[Console with clock.Clock with Any, Nothing, fullENV] = {
     val configService: Layer[Nothing, Has[ElasticSearchConfig]] =
->>>>>>> 2e9aab0c
       ZLayer.succeed[ElasticSearchConfig](elasticSearchConfig)
     val blockingService: Layer[Nothing, Blocking] = Blocking.live
     val httpService
