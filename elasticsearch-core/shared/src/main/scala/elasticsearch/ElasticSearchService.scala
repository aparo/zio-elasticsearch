/*
 * Copyright 2019-2020 Alberto Paro
 *
 * Licensed under the Apache License, Version 2.0 (the "License");
 * you may not use this file except in compliance with the License.
 * You may obtain a copy of the License at
 *
 *     http://www.apache.org/licenses/LICENSE-2.0
 *
 * Unless required by applicable law or agreed to in writing, software
 * distributed under the License is distributed on an "AS IS" BASIS,
 * WITHOUT WARRANTIES OR CONDITIONS OF ANY KIND, either express or implied.
 * See the License for the specific language governing permissions and
 * limitations under the License.
 */

package elasticsearch

import elasticsearch.HTTPService.HTTPService
import elasticsearch.client._
import elasticsearch.requests._
import elasticsearch.responses._
import io.circe._
import io.circe.syntax._
import zio._
import zio.auth.AuthContext
import zio.exception.FrameworkException
<<<<<<< HEAD
import zio.logging.Logging.Logging
import zio.logging.{ LogLevel, Logging }
=======
import zio.logging.{ LogLevel, Logger, Logging }
import elasticsearch.Refresh
>>>>>>> 2e9aab0c

object ElasticSearchService {
  type ElasticSearchService = Has[Service]

  trait Service
      extends ExtendedClientManagerTrait
      with ClientActions
      with IndexResolverTrait
      with ClientActionResolver {
    def httpService: HTTPService.Service
    def logger: Logger[String]
    def config: ElasticSearchConfig
    def logDebug(s: => String): UIO[Unit] =
      logger.log(LogLevel.Debug)(s)

    def applicationName: String

    //activate debug
    /* Managers */

    lazy val dirty = Ref.make(false)

    override def concreteIndex(index: String): String = index

    override def concreteIndex(index: Option[String]): String =
      index.getOrElse("default")

    def close(): ZIO[Any, FrameworkException, Unit] =
      for {
        blk <- this.bulker
        _ <- blk.close()
      } yield ()

    /* Sequence management */
    /* Get a new value for the id */
    def getSequenceValue(
      id: String,
      index: String = ElasticSearchConstants.SEQUENCE_INDEX,
      docType: String = "sequence"
    )(
      implicit authContext: AuthContext
    ): ZIO[Any, FrameworkException, Option[Long]] =
      this
        .indexDocument(index, id = Some(id), body = JsonObject.empty)(
          authContext.systemNoSQLContext()
        )
        .map { x =>
          Option(x.version)
        }

    /* Reset the sequence for the id */
    def resetSequence(id: String)(implicit authContext: AuthContext): ZIO[Any, FrameworkException, Unit] =
      this
        .delete(ElasticSearchConstants.SEQUENCE_INDEX, id)(
          authContext.systemNoSQLContext()
        )
        .unit

    def encodeBinary(data: Array[Byte]): String =
      new String(java.util.Base64.getMimeEncoder.encode(data))

    def decodeBinary(data: String): Array[Byte] =
      java.util.Base64.getMimeDecoder.decode(data)

    protected var bulkerStarted: Boolean = false

    private[elasticsearch] lazy val bulker =
      Bulker(this, logger, bulkSize = config.bulkSize)

    def addToBulk(
      action: IndexRequest
    ): ZIO[Any, FrameworkException, IndexResponse] =
      for {
        blkr <- bulker
        _ <- blkr.add(action)
      } yield IndexResponse(
        index = action.index,
        id = action.id.getOrElse(""),
        version = 1
      )

    def addToBulk(
      action: DeleteRequest
    ): ZIO[Any, FrameworkException, DeleteResponse] =
      for {
        blkr <- bulker
        _ <- blkr.add(action)
      } yield DeleteResponse(action.index, action.id)

    def addToBulk(
      action: UpdateRequest
    ): ZIO[Any, FrameworkException, UpdateResponse] =
      for {
        blkr <- bulker
        _ <- blkr.add(action)
      } yield UpdateResponse(action.index, action.id)

    def executeBulk(body: String, async: Boolean = false): ZIO[Any, FrameworkException, BulkResponse] =
      if (body.nonEmpty) {
        this.bulk(body)
      } else ZIO.succeed(BulkResponse(0, false, Nil))

    def bulkIndex[T](index: String, items: Seq[T], idFunction: T => Option[String] = { t: T =>
      None
    }, create: Boolean = false)(implicit enc: Encoder.AsObject[T]): ZIO[Any, FrameworkException, BulkResponse] =
      if (items.isEmpty) ZIO.succeed(BulkResponse(0, false, Nil))
      else {
        this.bulk(
          body = items
            .map(
              i =>
                IndexRequest(
                  index = index,
                  body = i.asJsonObject,
                  id = idFunction(i),
                  opType =
                    if (create) OpType.create
                    else OpType.index
                ).toBulkString
            )
            .mkString
        )
      }

    def bulkDelete[T](
      index: String,
      items: Seq[T],
      idFunction: T => String
    ): ZIO[Any, FrameworkException, BulkResponse] =
      if (items.isEmpty) ZIO.succeed(BulkResponse(0, false, Nil))
      else {
        this.bulk(
          body = items
            .map(
              i =>
                DeleteRequest(
                  index = index,
                  id = idFunction(i)
                ).toBulkString
            )
            .mkString("\n")
        )
      }

    def bulk(actions: Seq[BulkActionRequest]): ZIO[Any, FrameworkException, BulkResponse] =
      if (actions.isEmpty)
        ZIO.succeed(BulkResponse(0, false, Nil))
      else {
        this.bulk(
          body = actions.map(_.toBulkString).mkString
        )
      }

    def bulkStream(
      actions: zio.stream.Stream[FrameworkException, BulkActionRequest],
      size: Long = 1000
    ): ZIO[Any, FrameworkException, Unit] =
      actions.grouped(size).foreach(b => bulk(b))

  }
  // services

  private case class Live(
<<<<<<< HEAD
    loggingService: Logging.Service,
=======
    logger: Logger[String],
>>>>>>> 2e9aab0c
    httpService: HTTPService.Service,
    config: ElasticSearchConfig,
    applicationName: String
  ) extends Service

  val live: ZLayer[Logging with HTTPService with Has[ElasticSearchConfig], Nothing, Has[Service]] =
<<<<<<< HEAD
    ZLayer.fromServices[Logging.Service, HTTPService.Service, ElasticSearchConfig, Service] {
      (loggingService, httpService, elasticSearchConfig) =>
        Live(loggingService, httpService, elasticSearchConfig, elasticSearchConfig.applicationName.getOrElse("default"))
    }

=======
    ZLayer.fromServices[Logger[String], HTTPService.Service, ElasticSearchConfig, Service] {
      (logger, httpService, elasticSearchConfig) =>
        Live(logger, httpService, elasticSearchConfig, elasticSearchConfig.applicationName.getOrElse("default"))
    }

  val fromElasticSearch: ZLayer[Logging with HTTPService with Has[ElasticSearch.Service], Nothing, Has[Service]] =
    ZLayer.fromServicesM[Logger[String], HTTPService.Service, ElasticSearch.Service, Any, Nothing, Service] {
      (logger, httpService, elasticSearch) =>
        for {
          elasticSearchConfig <- elasticSearch.esConfig
        } yield Live(logger, httpService, elasticSearchConfig, elasticSearchConfig.applicationName.getOrElse("default"))
    }

>>>>>>> 2e9aab0c
  def bulk(actions: Seq[BulkActionRequest]): ZIO[ElasticSearchService, FrameworkException, BulkResponse] =
    ZIO.accessM[ElasticSearchService](_.get.bulk(actions))

  def getSequenceValue(
    id: String,
    index: String = ElasticSearchConstants.SEQUENCE_INDEX,
    docType: String = "sequence"
  )(
    implicit authContext: AuthContext
  ): ZIO[ElasticSearchService, FrameworkException, Option[Long]] =
    ZIO.accessM[ElasticSearchService](_.get.getSequenceValue(id, index, docType))

  /* Reset the sequence for the id */
  def resetSequence(
    id: String
  )(implicit authContext: AuthContext): ZIO[ElasticSearchService, FrameworkException, Unit] =
    ZIO.accessM[ElasticSearchService](_.get.resetSequence(id))

  def encodeBinary(data: Array[Byte]): String =
    new String(java.util.Base64.getMimeEncoder.encode(data))

  def decodeBinary(data: String): Array[Byte] =
    java.util.Base64.getMimeDecoder.decode(data)

  def addToBulk(
    action: IndexRequest
  ): ZIO[ElasticSearchService, FrameworkException, IndexResponse] =
    ZIO.accessM[ElasticSearchService](_.get.addToBulk(action))

  def addToBulk(
    action: DeleteRequest
  ): ZIO[ElasticSearchService, FrameworkException, DeleteResponse] =
    ZIO.accessM[ElasticSearchService](_.get.addToBulk(action))
  def addToBulk(
    action: UpdateRequest
  ): ZIO[ElasticSearchService, FrameworkException, UpdateResponse] =
    ZIO.accessM[ElasticSearchService](_.get.addToBulk(action))
  def executeBulk(body: String, async: Boolean = false): ZIO[ElasticSearchService, FrameworkException, BulkResponse] =
    ZIO.accessM[ElasticSearchService](_.get.executeBulk(body, async))

  def bulkIndex[T](index: String, items: Seq[T], idFunction: T => Option[String] = { t: T =>
    None
  }, create: Boolean = false)(
    implicit enc: Encoder.AsObject[T]
  ): ZIO[ElasticSearchService, FrameworkException, BulkResponse] =
    ZIO.accessM[ElasticSearchService](_.get.bulkIndex[T](index, items, idFunction, create))

  def bulkDelete[T](
    index: String,
    items: Seq[T],
    idFunction: T => String
  ): ZIO[ElasticSearchService, FrameworkException, BulkResponse] =
    ZIO.accessM[ElasticSearchService](_.get.bulkDelete[T](index, items, idFunction))

  def bulkStream(
    actions: zio.stream.Stream[FrameworkException, BulkActionRequest],
    size: Long = 1000
  ): ZIO[ElasticSearchService, FrameworkException, Unit] =
    actions.grouped(size).foreach(b => bulk(b))

  // extended client manager
  def searchScroll(
    scrollId: String
  ): ZIO[ElasticSearchService, FrameworkException, SearchResponse] =
    ZIO.accessM[ElasticSearchService](_.get.searchScroll(scrollId))

  def searchScroll(
    scrollId: String,
    keepAlive: String
  ): ZIO[ElasticSearchService, FrameworkException, SearchResponse] =
    ZIO.accessM[ElasticSearchService](_.get.searchScroll(scrollId, keepAlive))

  def searchScrollTyped[T: Encoder: Decoder](
    scrollId: String,
    keepAlive: String
  ): ZIO[ElasticSearchService, FrameworkException, SearchResult[T]] =
    ZIO.accessM[ElasticSearchService](_.get.searchScrollTyped[T](scrollId, keepAlive))

  // client manager

  /*
   * Allows to perform multiple index/update/delete operations in a single request.
   * For more info refers to https://www.elastic.co/guide/en/elasticsearch/reference/master/docs-bulk.html
   *
   * @param body body the body of the call
   * @param docType Default document type for items which don't provide one
   * @param index Default index for items which don't provide one
   * @param pipeline The pipeline id to preprocess incoming documents with
   * @param refresh If `true` then refresh the effected shards to make this operation visible to search, if `wait_for` then wait for a refresh to make this operation visible to search, if `false` (the default) then do nothing with refreshes.
   * @param routing Specific routing value
   * @param source True or false to return the _source field or not, or default list of fields to return, can be overridden on each sub-request
   * @param sourceExcludes Default list of fields to exclude from the returned _source field, can be overridden on each sub-request
   * @param sourceIncludes Default list of fields to extract and return from the _source field, can be overridden on each sub-request
   * @param timeout Explicit operation timeout
   * @param `type` Default document type for items which don't provide one
   * @param waitForActiveShards Sets the number of shard copies that must be active before proceeding with the bulk operation. Defaults to 1, meaning the primary shard only. Set to `all` for all shard copies, otherwise set to any non-negative value less than or equal to the total number of copies for the shard (number of replicas + 1)
   */
  def bulk(
    body: String,
    index: Option[String] = None,
    pipeline: Option[String] = None,
    refresh: Option[Refresh] = None,
    routing: Option[String] = None,
    source: Seq[String] = Nil,
    sourceExcludes: Seq[String] = Nil,
    sourceIncludes: Seq[String] = Nil,
    timeout: Option[String] = None,
    `type`: Option[String] = None,
    waitForActiveShards: Option[String] = None
  ): ZIO[ElasticSearchService, FrameworkException, BulkResponse] =
    ZIO.accessM[ElasticSearchService](
      _.get.bulk(
        body = body,
        index = index,
        pipeline = pipeline,
        refresh = refresh,
        routing = routing,
        source = source,
        sourceExcludes = sourceExcludes,
        sourceIncludes = sourceIncludes,
        timeout = timeout,
        `type` = `type`,
        waitForActiveShards = waitForActiveShards
      )
    )

  def bulk(request: BulkRequest): ZIO[ElasticSearchService, FrameworkException, BulkResponse] =
    ZIO.accessM[ElasticSearchService](_.get.execute(request))

  /*
   * Explicitly clears the search context for a scroll.
   * For more info refers to https://www.elastic.co/guide/en/elasticsearch/reference/master/search-request-body.html#_clear_scroll_api
   *
   * @param body body the body of the call
   */
//  def clearScroll(body: Option[JsonObject] = None): ZIO[ElasticSearchService, FrameworkException, ClearScrollResponse] =
//    ZIO.accessM[ElasticSearchService](_.get.clearScroll(body = body))

  def clearScroll(request: ClearScrollRequest): ZIO[ElasticSearchService, FrameworkException, ClearScrollResponse] =
    ZIO.accessM[ElasticSearchService](_.get.execute(request))

  /*
   * Returns number of documents matching a query.
   * For more info refers to https://www.elastic.co/guide/en/elasticsearch/reference/master/search-count.html
   *
   * @param allowNoIndices Whether to ignore if a wildcard indices expression resolves into no concrete indices. (This includes `_all` string or when no indices have been specified)
   * @param analyzeWildcard Specify whether wildcard and prefix queries should be analyzed (default: false)
   * @param analyzer The analyzer to use for the query string
   * @param body body the body of the call
   * @param defaultOperator The default operator for query string query (AND or OR)
   * @param df The field to use as default where no field prefix is given in the query string
   * @param expandWildcards Whether to expand wildcard expression to concrete indices that are open, closed or both.
   * @param ignoreThrottled Whether specified concrete, expanded or aliased indices should be ignored when throttled
   * @param ignoreUnavailable Whether specified concrete indices should be ignored when unavailable (missing or closed)
   * @param indices A comma-separated list of indices to restrict the results
   * @param lenient Specify whether format-based query failures (such as providing text to a numeric field) should be ignored
   * @param minScore Include only documents with a specific `_score` value in the result
   * @param preference Specify the node or shard the operation should be performed on (default: random)
   * @param q Query in the Lucene query string syntax
   * @param routing A comma-separated list of specific routing values
   * @param terminateAfter The maximum count for each shard, upon reaching which the query execution will terminate early
   */
  def count(
<<<<<<< HEAD
    body: JsonObject,
=======
    indices: Seq[String],
    body: JsonObject = JsonObject.empty,
>>>>>>> 2e9aab0c
    allowNoIndices: Option[Boolean] = None,
    analyzeWildcard: Option[Boolean] = None,
    analyzer: Option[String] = None,
    defaultOperator: DefaultOperator = DefaultOperator.OR,
    df: Option[String] = None,
    expandWildcards: Seq[ExpandWildcards] = Nil,
    ignoreThrottled: Option[Boolean] = None,
    ignoreUnavailable: Option[Boolean] = None,
<<<<<<< HEAD
    indices: Seq[String] = Nil,
=======
>>>>>>> 2e9aab0c
    lenient: Option[Boolean] = None,
    minScore: Option[Double] = None,
    preference: Option[String] = None,
    q: Option[String] = None,
    routing: Seq[String] = Nil,
    terminateAfter: Option[Long] = None
  ): ZIO[ElasticSearchService, FrameworkException, CountResponse] =
    ZIO.accessM[ElasticSearchService](
      _.get.count(
        allowNoIndices = allowNoIndices,
        analyzeWildcard = analyzeWildcard,
        analyzer = analyzer,
        body = body,
        defaultOperator = defaultOperator,
        df = df,
        expandWildcards = expandWildcards,
        ignoreThrottled = ignoreThrottled,
        ignoreUnavailable = ignoreUnavailable,
        indices = indices,
        lenient = lenient,
        minScore = minScore,
        preference = preference,
        q = q,
        routing = routing,
        terminateAfter = terminateAfter
      )
    )

  def count(request: CountRequest): ZIO[ElasticSearchService, FrameworkException, CountResponse] =
    ZIO.accessM[ElasticSearchService](_.get.execute(request))

  /*
   * Creates a new document in the index.

Returns a 409 response when a document with a same ID already exists in the index.
   * For more info refers to https://www.elastic.co/guide/en/elasticsearch/reference/master/docs-index_.html
   *
   * @param index The name of the index
   * @param id Document ID
   * @param body body the body of the call
   * @param pipeline The pipeline id to preprocess incoming documents with
   * @param refresh If `true` then refresh the affected shards to make this operation visible to search, if `wait_for` then wait for a refresh to make this operation visible to search, if `false` (the default) then do nothing with refreshes.
   * @param routing Specific routing value
   * @param timeout Explicit operation timeout
   * @param version Explicit version number for concurrency control
   * @param versionType Specific version type
   * @param waitForActiveShards Sets the number of shard copies that must be active before proceeding with the index operation. Defaults to 1, meaning the primary shard only. Set to `all` for all shard copies, otherwise set to any non-negative value less than or equal to the total number of copies for the shard (number of replicas + 1)
   */
  def create(
    index: String,
    id: String,
    body: JsonObject,
    pipeline: Option[String] = None,
    refresh: Option[Refresh] = None,
    routing: Option[String] = None,
    timeout: Option[String] = None,
    version: Option[Long] = None,
    versionType: Option[VersionType] = None,
    waitForActiveShards: Option[String] = None
  ): ZIO[ElasticSearchService, FrameworkException, CreateResponse] =
    ZIO.accessM[ElasticSearchService](
      _.get.create(
        index = index,
        id = id,
        body = body,
        pipeline = pipeline,
        refresh = refresh,
        routing = routing,
        timeout = timeout,
        version = version,
        versionType = versionType,
        waitForActiveShards = waitForActiveShards
      )
    )

  def create(request: CreateRequest): ZIO[ElasticSearchService, FrameworkException, CreateResponse] =
    ZIO.accessM[ElasticSearchService](_.get.execute(request))

  /*
   * Removes a document from the index.
   * For more info refers to https://www.elastic.co/guide/en/elasticsearch/reference/master/docs-delete.html
   *
   * @param index The name of the index
   * @param id The document ID
   * @param ifPrimaryTerm only perform the delete operation if the last operation that has changed the document has the specified primary term
   * @param ifSeqNo only perform the delete operation if the last operation that has changed the document has the specified sequence number
   * @param refresh If `true` then refresh the effected shards to make this operation visible to search, if `wait_for` then wait for a refresh to make this operation visible to search, if `false` (the default) then do nothing with refreshes.
   * @param routing Specific routing value
   * @param timeout Explicit operation timeout
   * @param version Explicit version number for concurrency control
   * @param versionType Specific version type
   * @param waitForActiveShards Sets the number of shard copies that must be active before proceeding with the delete operation. Defaults to 1, meaning the primary shard only. Set to `all` for all shard copies, otherwise set to any non-negative value less than or equal to the total number of copies for the shard (number of replicas + 1)
   */
  def delete(
    index: String,
    id: String,
    ifPrimaryTerm: Option[Double] = None,
    ifSeqNo: Option[Double] = None,
    refresh: Option[Refresh] = None,
    routing: Option[String] = None,
    timeout: Option[String] = None,
    version: Option[Long] = None,
    versionType: Option[VersionType] = None,
    waitForActiveShards: Option[String] = None
  )(implicit authContext: AuthContext): ZIO[ElasticSearchService, FrameworkException, DeleteResponse] =
    ZIO.accessM[ElasticSearchService](
      _.get.delete(
        index = index,
        id = id,
        ifPrimaryTerm = ifPrimaryTerm,
        ifSeqNo = ifSeqNo,
        refresh = refresh,
        routing = routing,
        timeout = timeout,
        version = version,
        versionType = versionType,
        waitForActiveShards = waitForActiveShards
      )
    )

  def delete(request: DeleteRequest): ZIO[ElasticSearchService, FrameworkException, DeleteResponse] =
    ZIO.accessM[ElasticSearchService](_.get.execute(request))

  /*
   * Deletes documents matching the provided query.
   * For more info refers to https://www.elastic.co/guide/en/elasticsearch/reference/master/docs-delete-by-query.html
   *
   * @param indices A comma-separated list of index names to search; use `_all` or empty string to perform the operation on all indices
   * @param body body the body of the call
   * @param allowNoIndices Whether to ignore if a wildcard indices expression resolves into no concrete indices. (This includes `_all` string or when no indices have been specified)
   * @param analyzeWildcard Specify whether wildcard and prefix queries should be analyzed (default: false)
   * @param analyzer The analyzer to use for the query string
   * @param conflicts What to do when the delete by query hits version conflicts?
   * @param defaultOperator The default operator for query string query (AND or OR)
   * @param df The field to use as default where no field prefix is given in the query string
   * @param expandWildcards Whether to expand wildcard expression to concrete indices that are open, closed or both.
   * @param from Starting offset (default: 0)
   * @param ignoreUnavailable Whether specified concrete indices should be ignored when unavailable (missing or closed)
   * @param lenient Specify whether format-based query failures (such as providing text to a numeric field) should be ignored
   * @param maxDocs Maximum number of documents to process (default: all documents)
   * @param preference Specify the node or shard the operation should be performed on (default: random)
   * @param q Query in the Lucene query string syntax
   * @param refresh Should the effected indexes be refreshed?
   * @param requestCache Specify if request cache should be used for this request or not, defaults to index level setting
   * @param requestsPerSecond The throttle for this request in sub-requests per second. -1 means no throttle.
   * @param routing A comma-separated list of specific routing values
   * @param scroll Specify how long a consistent view of the index should be maintained for scrolled search
   * @param scrollSize Size on the scroll request powering the delete by query
   * @param searchTimeout Explicit timeout for each search request. Defaults to no timeout.
   * @param searchType Search operation type
   * @param slices The number of slices this task should be divided into. Defaults to 1 meaning the task isn't sliced into subtasks.
   * @param sort A comma-separated list of <field>:<direction> pairs
   * @param source True or false to return the _source field or not, or a list of fields to return
   * @param sourceExcludes A list of fields to exclude from the returned _source field
   * @param sourceIncludes A list of fields to extract and return from the _source field
   * @param stats Specific 'tag' of the request for logging and statistical purposes
   * @param terminateAfter The maximum number of documents to collect for each shard, upon reaching which the query execution will terminate early.
   * @param timeout Time each individual bulk request should wait for shards that are unavailable.
   * @param version Specify whether to return document version as part of a hit
   * @param waitForActiveShards Sets the number of shard copies that must be active before proceeding with the delete by query operation. Defaults to 1, meaning the primary shard only. Set to `all` for all shard copies, otherwise set to any non-negative value less than or equal to the total number of copies for the shard (number of replicas + 1)
   * @param waitForCompletion Should the request should block until the delete by query is complete.
   */
  def deleteByQuery(
    indices: Seq[String] = Nil,
    body: JsonObject,
    allowNoIndices: Option[Boolean] = None,
    analyzeWildcard: Option[Boolean] = None,
    analyzer: Option[String] = None,
    conflicts: Seq[Conflicts] = Nil,
    defaultOperator: DefaultOperator = DefaultOperator.OR,
    df: Option[String] = None,
    expandWildcards: Seq[ExpandWildcards] = Nil,
    from: Option[Double] = None,
    ignoreUnavailable: Option[Boolean] = None,
    lenient: Option[Boolean] = None,
    maxDocs: Option[Double] = None,
    preference: Option[String] = None,
    q: Option[String] = None,
    refresh: Option[Boolean] = None,
    requestCache: Option[Boolean] = None,
    requestsPerSecond: Int = 0,
    routing: Seq[String] = Nil,
    scroll: Option[String] = None,
    scrollSize: Option[Double] = None,
    searchTimeout: Option[String] = None,
    searchType: Option[SearchType] = None,
    slices: Double = 1,
    sort: Seq[String] = Nil,
    source: Seq[String] = Nil,
    sourceExcludes: Seq[String] = Nil,
    sourceIncludes: Seq[String] = Nil,
    stats: Seq[String] = Nil,
    terminateAfter: Option[Long] = None,
    timeout: String = "1m",
    version: Option[Boolean] = None,
    waitForActiveShards: Option[String] = None,
    waitForCompletion: Boolean = true
  ): ZIO[ElasticSearchService, FrameworkException, DeleteByQueryResponse] =
    ZIO.accessM[ElasticSearchService](
      _.get.deleteByQuery(
        indices = indices,
        body = body,
        allowNoIndices = allowNoIndices,
        analyzeWildcard = analyzeWildcard,
        analyzer = analyzer,
        conflicts = conflicts,
        defaultOperator = defaultOperator,
        df = df,
        expandWildcards = expandWildcards,
        from = from,
        ignoreUnavailable = ignoreUnavailable,
        lenient = lenient,
        maxDocs = maxDocs,
        preference = preference,
        q = q,
        refresh = refresh,
        requestCache = requestCache,
        requestsPerSecond = requestsPerSecond,
        routing = routing,
        scroll = scroll,
        scrollSize = scrollSize,
        searchTimeout = searchTimeout,
        searchType = searchType,
        slices = slices,
        sort = sort,
        source = source,
        sourceExcludes = sourceExcludes,
        sourceIncludes = sourceIncludes,
        stats = stats,
        terminateAfter = terminateAfter,
        timeout = timeout,
        version = version,
        waitForActiveShards = waitForActiveShards,
        waitForCompletion = waitForCompletion
      )
    )

  def deleteByQuery(
    request: DeleteByQueryRequest
  ): ZIO[ElasticSearchService, FrameworkException, DeleteByQueryResponse] =
    ZIO.accessM[ElasticSearchService](_.get.execute(request))

  /*
   * Changes the number of requests per second for a particular Delete By Query operation.
   * For more info refers to https://www.elastic.co/guide/en/elasticsearch/reference/current/docs-delete-by-query.html
   *
   * @param requestsPerSecond The throttle to set on this request in floating sub-requests per second. -1 means set no throttle.
   * @param taskId The task id to rethrottle
   */
  def deleteByQueryRethrottle(
    requestsPerSecond: Int,
    taskId: String
  ): ZIO[ElasticSearchService, FrameworkException, DeleteByQueryRethrottleResponse] = ZIO.accessM[ElasticSearchService](
    _.get.deleteByQueryRethrottle(requestsPerSecond = requestsPerSecond, taskId = taskId)
  )

  def deleteByQueryRethrottle(
    request: DeleteByQueryRethrottleRequest
  ): ZIO[ElasticSearchService, FrameworkException, DeleteByQueryRethrottleResponse] =
    ZIO.accessM[ElasticSearchService](_.get.execute(request))

  /*
   * Deletes a script.
   * For more info refers to https://www.elastic.co/guide/en/elasticsearch/reference/master/modules-scripting.html
   *
   * @param id Script ID
   * @param masterTimeout Specify timeout for connection to master
   * @param timeout Explicit operation timeout
   */
  def deleteScript(
    id: String,
    masterTimeout: Option[String] = None,
    timeout: Option[String] = None
  ): ZIO[ElasticSearchService, FrameworkException, DeleteScriptResponse] =
    ZIO.accessM[ElasticSearchService](_.get.deleteScript(id = id, masterTimeout = masterTimeout, timeout = timeout))

  def deleteScript(request: DeleteScriptRequest): ZIO[ElasticSearchService, FrameworkException, DeleteScriptResponse] =
    ZIO.accessM[ElasticSearchService](_.get.execute(request))

  /*
   * Returns information about whether a document exists in an index.
   * For more info refers to https://www.elastic.co/guide/en/elasticsearch/reference/master/docs-get.html
   *
   * @param index The name of the index
   * @param id The document ID
   * @param preference Specify the node or shard the operation should be performed on (default: random)
   * @param realtime Specify whether to perform the operation in realtime or search mode
   * @param refresh Refresh the shard containing the document before performing the operation
   * @param routing Specific routing value
   * @param source True or false to return the _source field or not, or a list of fields to return
   * @param sourceExcludes A list of fields to exclude from the returned _source field
   * @param sourceIncludes A list of fields to extract and return from the _source field
   * @param storedFields A comma-separated list of stored fields to return in the response
   * @param version Explicit version number for concurrency control
   * @param versionType Specific version type
   */
  def exists(
    index: String,
    id: String,
    preference: Option[String] = None,
    realtime: Option[Boolean] = None,
    refresh: Option[Boolean] = None,
    routing: Option[String] = None,
    source: Seq[String] = Nil,
    sourceExcludes: Seq[String] = Nil,
    sourceIncludes: Seq[String] = Nil,
    storedFields: Seq[String] = Nil,
    version: Option[Long] = None,
    versionType: Option[VersionType] = None
  ): ZIO[ElasticSearchService, FrameworkException, ExistsResponse] =
    ZIO.accessM[ElasticSearchService](
      _.get.exists(
        index = index,
        id = id,
        preference = preference,
        realtime = realtime,
        refresh = refresh,
        routing = routing,
        source = source,
        sourceExcludes = sourceExcludes,
        sourceIncludes = sourceIncludes,
        storedFields = storedFields,
        version = version,
        versionType = versionType
      )
    )

  def exists(request: ExistsRequest): ZIO[ElasticSearchService, FrameworkException, ExistsResponse] =
    ZIO.accessM[ElasticSearchService](_.get.execute(request))

  /*
   * Returns information about whether a document source exists in an index.
   * For more info refers to https://www.elastic.co/guide/en/elasticsearch/reference/master/docs-get.html
   *
   * @param index The name of the index
   * @param id The document ID
   * @param preference Specify the node or shard the operation should be performed on (default: random)
   * @param realtime Specify whether to perform the operation in realtime or search mode
   * @param refresh Refresh the shard containing the document before performing the operation
   * @param routing Specific routing value
   * @param source True or false to return the _source field or not, or a list of fields to return
   * @param sourceExcludes A list of fields to exclude from the returned _source field
   * @param sourceIncludes A list of fields to extract and return from the _source field
   * @param version Explicit version number for concurrency control
   * @param versionType Specific version type
   */
  def existsSource(
    index: String,
    id: String,
    preference: Option[String] = None,
    realtime: Option[Boolean] = None,
    refresh: Option[Boolean] = None,
    routing: Option[String] = None,
    source: Seq[String] = Nil,
    sourceExcludes: Seq[String] = Nil,
    sourceIncludes: Seq[String] = Nil,
    version: Option[Long] = None,
    versionType: Option[VersionType] = None
  ): ZIO[ElasticSearchService, FrameworkException, ExistsSourceResponse] =
    ZIO.accessM[ElasticSearchService](
      _.get.existsSource(
        index = index,
        id = id,
        preference = preference,
        realtime = realtime,
        refresh = refresh,
        routing = routing,
        source = source,
        sourceExcludes = sourceExcludes,
        sourceIncludes = sourceIncludes,
        version = version,
        versionType = versionType
      )
    )

  def existsSource(request: ExistsSourceRequest): ZIO[ElasticSearchService, FrameworkException, ExistsSourceResponse] =
    ZIO.accessM[ElasticSearchService](_.get.execute(request))

  /*
   * Returns information about why a specific matches (or doesn't match) a query.
   * For more info refers to https://www.elastic.co/guide/en/elasticsearch/reference/master/search-explain.html
   *
   * @param index The name of the index
   * @param id The document ID
   * @param analyzeWildcard Specify whether wildcards and prefix queries in the query string query should be analyzed (default: false)
   * @param analyzer The analyzer for the query string query
   * @param body body the body of the call
   * @param defaultOperator The default operator for query string query (AND or OR)
   * @param df The default field for query string query (default: _all)
   * @param lenient Specify whether format-based query failures (such as providing text to a numeric field) should be ignored
   * @param preference Specify the node or shard the operation should be performed on (default: random)
   * @param q Query in the Lucene query string syntax
   * @param routing Specific routing value
   * @param source True or false to return the _source field or not, or a list of fields to return
   * @param sourceExcludes A list of fields to exclude from the returned _source field
   * @param sourceIncludes A list of fields to extract and return from the _source field
   * @param storedFields A comma-separated list of stored fields to return in the response
   */
  def explain(
    index: String,
    id: String,
    body: JsonObject,
    analyzeWildcard: Option[Boolean] = None,
    analyzer: Option[String] = None,
    defaultOperator: DefaultOperator = DefaultOperator.OR,
    df: Option[String] = None,
    lenient: Option[Boolean] = None,
    preference: Option[String] = None,
    q: Option[String] = None,
    routing: Option[String] = None,
    source: Seq[String] = Nil,
    sourceExcludes: Seq[String] = Nil,
    sourceIncludes: Seq[String] = Nil,
    storedFields: Seq[String] = Nil
  ): ZIO[ElasticSearchService, FrameworkException, ExplainResponse] =
    ZIO.accessM[ElasticSearchService](
      _.get.explain(
        index = index,
        id = id,
        analyzeWildcard = analyzeWildcard,
        analyzer = analyzer,
        body = body,
        defaultOperator = defaultOperator,
        df = df,
        lenient = lenient,
        preference = preference,
        q = q,
        routing = routing,
        source = source,
        sourceExcludes = sourceExcludes,
        sourceIncludes = sourceIncludes,
        storedFields = storedFields
      )
    )

  def explain(request: ExplainRequest): ZIO[ElasticSearchService, FrameworkException, ExplainResponse] =
    ZIO.accessM[ElasticSearchService](_.get.execute(request))

  /*
   * Returns the information about the capabilities of fields among multiple indices.
   * For more info refers to https://www.elastic.co/guide/en/elasticsearch/reference/master/search-field-caps.html
   *
   * @param allowNoIndices Whether to ignore if a wildcard indices expression resolves into no concrete indices. (This includes `_all` string or when no indices have been specified)
   * @param expandWildcards Whether to expand wildcard expression to concrete indices that are open, closed or both.
   * @param fields A comma-separated list of field names
   * @param ignoreUnavailable Whether specified concrete indices should be ignored when unavailable (missing or closed)
   * @param includeUnmapped Indicates whether unmapped fields should be included in the response.
   * @param indices A comma-separated list of index names; use `_all` or empty string to perform the operation on all indices
   */
  def fieldCaps(
    allowNoIndices: Option[Boolean] = None,
    expandWildcards: Seq[ExpandWildcards] = Nil,
    fields: Seq[String] = Nil,
    ignoreUnavailable: Option[Boolean] = None,
    includeUnmapped: Boolean = false,
    indices: Seq[String] = Nil
  ): ZIO[ElasticSearchService, FrameworkException, FieldCapsResponse] =
    ZIO.accessM[ElasticSearchService](
      _.get.fieldCaps(
        allowNoIndices = allowNoIndices,
        expandWildcards = expandWildcards,
        fields = fields,
        ignoreUnavailable = ignoreUnavailable,
        includeUnmapped = includeUnmapped,
        indices = indices
      )
    )

  def fieldCaps(request: FieldCapsRequest): ZIO[ElasticSearchService, FrameworkException, FieldCapsResponse] =
    ZIO.accessM[ElasticSearchService](_.get.execute(request))

  /*
   * Returns a document.
   * For more info refers to https://www.elastic.co/guide/en/elasticsearch/reference/master/docs-get.html
   *
   * @param index The name of the index
   * @param id The document ID
   * @param preference Specify the node or shard the operation should be performed on (default: random)
   * @param realtime Specify whether to perform the operation in realtime or search mode
   * @param refresh Refresh the shard containing the document before performing the operation
   * @param routing Specific routing value
   * @param source True or false to return the _source field or not, or a list of fields to return
   * @param sourceExclude A list of fields to exclude from the returned _source field
   * @param sourceInclude A list of fields to extract and return from the _source field
   * @param storedFields A comma-separated list of stored fields to return in the response
   * @param version Explicit version number for concurrency control
   * @param versionType Specific version type
   */
  def get(
    index: String,
    id: String,
    preference: Option[String] = None,
    realtime: Option[Boolean] = None,
    refresh: Option[Boolean] = None,
    routing: Option[String] = None,
    source: Seq[String] = Nil,
    sourceExclude: Seq[String] = Nil,
    sourceInclude: Seq[String] = Nil,
    storedFields: Seq[String] = Nil,
    version: Option[Long] = None,
    versionType: Option[VersionType] = None
  )(implicit authContext: AuthContext): ZIO[ElasticSearchService, FrameworkException, GetResponse] =
    ZIO.accessM[ElasticSearchService](
      _.get.get(
        index = index,
        id = id,
        preference = preference,
        realtime = realtime,
        refresh = refresh,
        routing = routing,
        source = source,
        sourceExclude = sourceExclude,
        sourceInclude = sourceInclude,
        storedFields = storedFields,
        version = version,
        versionType = versionType
      )
    )

  def get(request: GetRequest): ZIO[ElasticSearchService, FrameworkException, GetResponse] =
    ZIO.accessM[ElasticSearchService](_.get.execute(request))

  /*
   * Returns a script.
   * For more info refers to https://www.elastic.co/guide/en/elasticsearch/reference/master/modules-scripting.html
   *
   * @param id Script ID
   * @param masterTimeout Specify timeout for connection to master
   */
  def getScript(
    id: String,
    masterTimeout: Option[String] = None
  ): ZIO[ElasticSearchService, FrameworkException, GetScriptResponse] =
    ZIO.accessM[ElasticSearchService](_.get.getScript(id = id, masterTimeout = masterTimeout))

  def getScript(request: GetScriptRequest): ZIO[ElasticSearchService, FrameworkException, GetScriptResponse] =
    ZIO.accessM[ElasticSearchService](_.get.execute(request))

  /*
   * Returns the source of a document.
   * For more info refers to https://www.elastic.co/guide/en/elasticsearch/reference/master/docs-get.html
   *
   * @param index The name of the index
   * @param id The document ID
   * @param preference Specify the node or shard the operation should be performed on (default: random)
   * @param realtime Specify whether to perform the operation in realtime or search mode
   * @param refresh Refresh the shard containing the document before performing the operation
   * @param routing Specific routing value
   * @param source True or false to return the _source field or not, or a list of fields to return
   * @param sourceExcludes A list of fields to exclude from the returned _source field
   * @param sourceIncludes A list of fields to extract and return from the _source field
   * @param version Explicit version number for concurrency control
   * @param versionType Specific version type
   */
  def getSource(
    index: String,
    id: String,
    preference: Option[String] = None,
    realtime: Option[Boolean] = None,
    refresh: Option[Boolean] = None,
    routing: Option[String] = None,
    source: Seq[String] = Nil,
    sourceExcludes: Seq[String] = Nil,
    sourceIncludes: Seq[String] = Nil,
    version: Option[Long] = None,
    versionType: Option[VersionType] = None
  ): ZIO[ElasticSearchService, FrameworkException, GetSourceResponse] =
    ZIO.accessM[ElasticSearchService](
      _.get.getSource(
        index = index,
        id = id,
        preference = preference,
        realtime = realtime,
        refresh = refresh,
        routing = routing,
        source = source,
        sourceExcludes = sourceExcludes,
        sourceIncludes = sourceIncludes,
        version = version,
        versionType = versionType
      )
    )

  def getSource(request: GetSourceRequest): ZIO[ElasticSearchService, FrameworkException, GetSourceResponse] =
    ZIO.accessM[ElasticSearchService](_.get.execute(request))

  /*
   * Creates or updates a document in an index.
   * For more info refers to https://www.elastic.co/guide/en/elasticsearch/reference/master/docs-index_.html
   *
   * @param index The name of the index
   * @param id Document ID
   * @param body body the body of the call
   * @param ifPrimaryTerm only perform the index operation if the last operation that has changed the document has the specified primary term
   * @param ifSeqNo only perform the index operation if the last operation that has changed the document has the specified sequence number
   * @param opType Explicit operation type. Defaults to `index` for requests with an explicit document ID, and to `create`for requests without an explicit document ID
   * @param pipeline The pipeline id to preprocess incoming documents with
   * @param refresh If `true` then refresh the affected shards to make this operation visible to search, if `wait_for` then wait for a refresh to make this operation visible to search, if `false` (the default) then do nothing with refreshes.
   * @param routing Specific routing value
   * @param timeout Explicit operation timeout
   * @param version Explicit version number for concurrency control
   * @param versionType Specific version type
   * @param waitForActiveShards Sets the number of shard copies that must be active before proceeding with the index operation. Defaults to 1, meaning the primary shard only. Set to `all` for all shard copies, otherwise set to any non-negative value less than or equal to the total number of copies for the shard (number of replicas + 1)
   */
  def indexDocument(
    index: String,
    body: JsonObject,
    id: Option[String] = None,
    ifPrimaryTerm: Option[Double] = None,
    ifSeqNo: Option[Double] = None,
    opType: OpType = OpType.index,
    pipeline: Option[String] = None,
    refresh: Option[Refresh] = None,
    routing: Option[String] = None,
    timeout: Option[String] = None,
    version: Option[Long] = None,
    versionType: Option[VersionType] = None,
    waitForActiveShards: Option[Int] = None
  )(implicit authContext: AuthContext): ZIO[ElasticSearchService, FrameworkException, IndexResponse] =
    ZIO.accessM[ElasticSearchService](
      _.get.indexDocument(
        index = index,
        body = body,
        id = id,
        ifPrimaryTerm = ifPrimaryTerm,
        ifSeqNo = ifSeqNo,
        opType = opType,
        pipeline = pipeline,
        refresh = refresh,
        routing = routing,
        timeout = timeout,
        version = version,
        versionType = versionType,
        waitForActiveShards = waitForActiveShards
      )
    )

  def index(request: IndexRequest): ZIO[ElasticSearchService, FrameworkException, IndexResponse] =
    ZIO.accessM[ElasticSearchService](_.get.execute(request))

  /*
   * Returns basic information about the cluster.
   * For more info refers to https://www.elastic.co/guide/en/elasticsearch/reference/current/index.html
   *

   */
  def info(): ZIO[ElasticSearchService, FrameworkException, InfoResponse] =
    ZIO.accessM[ElasticSearchService](_.get.info())

  def info(request: InfoRequest): ZIO[ElasticSearchService, FrameworkException, InfoResponse] =
    ZIO.accessM[ElasticSearchService](_.get.execute(request))

  /*
   * Allows to get multiple documents in one request.
   * For more info refers to https://www.elastic.co/guide/en/elasticsearch/reference/master/docs-multi-get.html
   *
   * @param body body the body of the call
   * @param index The name of the index
   * @param preference Specify the node or shard the operation should be performed on (default: random)
   * @param realtime Specify whether to perform the operation in realtime or search mode
   * @param refresh Refresh the shard containing the document before performing the operation
   * @param routing Specific routing value
   * @param source True or false to return the _source field or not, or a list of fields to return
   * @param sourceExcludes A list of fields to exclude from the returned _source field
   * @param sourceIncludes A list of fields to extract and return from the _source field
   * @param storedFields A comma-separated list of stored fields to return in the response
   */
  def mget(
    body: Seq[(String, String, String)],
    index: Option[String] = None,
    preference: Option[String] = None,
    realtime: Option[Boolean] = None,
    refresh: Option[Boolean] = None,
    routing: Option[String] = None,
    source: Seq[String] = Nil,
    sourceExcludes: Seq[String] = Nil,
    sourceIncludes: Seq[String] = Nil,
    storedFields: Seq[String] = Nil
  ): ZIO[ElasticSearchService, FrameworkException, MultiGetResponse] =
    ZIO.accessM[ElasticSearchService](
      _.get.mget(
        body = body,
        index = index,
        preference = preference,
        realtime = realtime,
        refresh = refresh,
        routing = routing,
        source = source,
        sourceExcludes = sourceExcludes,
        sourceIncludes = sourceIncludes,
        storedFields = storedFields
      )
    )

  def mget(request: MultiGetRequest): ZIO[ElasticSearchService, FrameworkException, MultiGetResponse] =
    ZIO.accessM[ElasticSearchService](_.get.execute(request))

  /*
   * Allows to execute several search operations in one request.
   * For more info refers to https://www.elastic.co/guide/en/elasticsearch/reference/master/search-multi-search.html
   *
   * @param body body the body of the call
   * @param ccsMinimizeRoundtrips Indicates whether network round-trips should be minimized as part of cross-cluster search requests execution
   * @param indices A comma-separated list of index names to use as default
   * @param maxConcurrentSearches Controls the maximum number of concurrent searches the multi search api will execute
   * @param maxConcurrentShardRequests The number of concurrent shard requests each sub search executes concurrently per node. This value should be used to limit the impact of the search on the cluster in order to limit the number of concurrent shard requests
   * @param preFilterShardSize A threshold that enforces a pre-filter roundtrip to prefilter search shards based on query rewriting if the number of shards the search request expands to exceeds the threshold. This filter roundtrip can limit the number of shards significantly if for instance a shard can not match any documents based on it's rewrite method ie. if date filters are mandatory to match but the shard bounds and the query are disjoint.
   * @param restTotalHitsAsInt Indicates whether hits.total should be rendered as an integer or an object in the rest search response
   * @param searchType Search operation type
   * @param typedKeys Specify whether aggregation and suggester names should be prefixed by their respective types in the response
   */
  def msearch(
    body: Seq[String] = Nil,
    ccsMinimizeRoundtrips: Boolean = true,
    indices: Seq[String] = Nil,
    maxConcurrentSearches: Option[Double] = None,
    maxConcurrentShardRequests: Double = 5,
    preFilterShardSize: Double = 128,
    restTotalHitsAsInt: Boolean = false,
    searchType: Option[SearchType] = None,
    typedKeys: Option[Boolean] = None
  ): ZIO[ElasticSearchService, FrameworkException, MultiSearchResponse] =
    ZIO.accessM[ElasticSearchService](
      _.get.msearch(
        body = body,
        ccsMinimizeRoundtrips = ccsMinimizeRoundtrips,
        indices = indices,
        maxConcurrentSearches = maxConcurrentSearches,
        maxConcurrentShardRequests = maxConcurrentShardRequests,
        preFilterShardSize = preFilterShardSize,
        restTotalHitsAsInt = restTotalHitsAsInt,
        searchType = searchType,
        typedKeys = typedKeys
      )
    )

  def msearch(request: MultiSearchRequest): ZIO[ElasticSearchService, FrameworkException, MultiSearchResponse] =
    ZIO.accessM[ElasticSearchService](_.get.execute(request))

  /*
   * Allows to execute several search template operations in one request.
   * For more info refers to https://www.elastic.co/guide/en/elasticsearch/reference/current/search-multi-search.html
   *
   * @param body body the body of the call
   * @param ccsMinimizeRoundtrips Indicates whether network round-trips should be minimized as part of cross-cluster search requests execution
   * @param indices A comma-separated list of index names to use as default
   * @param maxConcurrentSearches Controls the maximum number of concurrent searches the multi search api will execute
   * @param restTotalHitsAsInt Indicates whether hits.total should be rendered as an integer or an object in the rest search response
   * @param searchType Search operation type
   * @param typedKeys Specify whether aggregation and suggester names should be prefixed by their respective types in the response
   */
  def msearchTemplate(
    body: Seq[String] = Nil,
    ccsMinimizeRoundtrips: Boolean = true,
    indices: Seq[String] = Nil,
    maxConcurrentSearches: Option[Double] = None,
    restTotalHitsAsInt: Boolean = false,
    searchType: Option[SearchType] = None,
    typedKeys: Option[Boolean] = None
  ): ZIO[ElasticSearchService, FrameworkException, MsearchTemplateResponse] =
    ZIO.accessM[ElasticSearchService](
      _.get.msearchTemplate(
        body = body,
        ccsMinimizeRoundtrips = ccsMinimizeRoundtrips,
        indices = indices,
        maxConcurrentSearches = maxConcurrentSearches,
        restTotalHitsAsInt = restTotalHitsAsInt,
        searchType = searchType,
        typedKeys = typedKeys
      )
    )

  def msearchTemplate(
    request: MsearchTemplateRequest
  ): ZIO[ElasticSearchService, FrameworkException, MsearchTemplateResponse] =
    ZIO.accessM[ElasticSearchService](_.get.execute(request))

  /*
   * Returns multiple termvectors in one request.
   * For more info refers to https://www.elastic.co/guide/en/elasticsearch/reference/master/docs-multi-termvectors.html
   *
   * @param body body the body of the call
   * @param fieldStatistics Specifies if document count, sum of document frequencies and sum of total term frequencies should be returned. Applies to all returned documents unless otherwise specified in body "params" or "docs".
   * @param fields A comma-separated list of fields to return. Applies to all returned documents unless otherwise specified in body "params" or "docs".
   * @param ids A comma-separated list of documents ids. You must define ids as parameter or set "ids" or "docs" in the request body
   * @param index The index in which the document resides.
   * @param offsets Specifies if term offsets should be returned. Applies to all returned documents unless otherwise specified in body "params" or "docs".
   * @param payloads Specifies if term payloads should be returned. Applies to all returned documents unless otherwise specified in body "params" or "docs".
   * @param positions Specifies if term positions should be returned. Applies to all returned documents unless otherwise specified in body "params" or "docs".
   * @param preference Specify the node or shard the operation should be performed on (default: random) .Applies to all returned documents unless otherwise specified in body "params" or "docs".
   * @param realtime Specifies if requests are real-time as opposed to near-real-time (default: true).
   * @param routing Specific routing value. Applies to all returned documents unless otherwise specified in body "params" or "docs".
   * @param termStatistics Specifies if total term frequency and document frequency should be returned. Applies to all returned documents unless otherwise specified in body "params" or "docs".
   * @param version Explicit version number for concurrency control
   * @param versionType Specific version type
   */
  def mtermvectors(
    body: Option[JsonObject] = None,
    fieldStatistics: Boolean = true,
    fields: Seq[String] = Nil,
    ids: Seq[String] = Nil,
    index: Option[String] = None,
    offsets: Boolean = true,
    payloads: Boolean = true,
    positions: Boolean = true,
    preference: Option[String] = None,
    realtime: Option[Boolean] = None,
    routing: Option[String] = None,
    termStatistics: Boolean = false,
    version: Option[Long] = None,
    versionType: Option[VersionType] = None
  ): ZIO[ElasticSearchService, FrameworkException, MultiTermVectorsResponse] =
    ZIO.accessM[ElasticSearchService](
      _.get.mtermvectors(
        body = body,
        fieldStatistics = fieldStatistics,
        fields = fields,
        ids = ids,
        index = index,
        offsets = offsets,
        payloads = payloads,
        positions = positions,
        preference = preference,
        realtime = realtime,
        routing = routing,
        termStatistics = termStatistics,
        version = version,
        versionType = versionType
      )
    )

  def mtermvectors(
    request: MultiTermVectorsRequest
  ): ZIO[ElasticSearchService, FrameworkException, MultiTermVectorsResponse] =
    ZIO.accessM[ElasticSearchService](_.get.execute(request))

  /*
   * Returns whether the cluster is running.
   * For more info refers to https://www.elastic.co/guide/en/elasticsearch/reference/current/index.html
   *

   */
  def ping(): ZIO[ElasticSearchService, FrameworkException, PingResponse] =
    ZIO.accessM[ElasticSearchService](_.get.ping())

  def ping(request: PingRequest): ZIO[ElasticSearchService, FrameworkException, PingResponse] =
    ZIO.accessM[ElasticSearchService](_.get.execute(request))

  /*
   * Creates or updates a script.
   * For more info refers to https://www.elastic.co/guide/en/elasticsearch/reference/master/modules-scripting.html
   *
   * @param id Script ID
   * @param body body the body of the call
   * @param context Context name to compile script against
   * @param masterTimeout Specify timeout for connection to master
   * @param timeout Explicit operation timeout
   */
  def putScript(
    id: String,
    body: JsonObject,
    context: Option[String] = None,
    masterTimeout: Option[String] = None,
    timeout: Option[String] = None
  ): ZIO[ElasticSearchService, FrameworkException, PutScriptResponse] =
    ZIO.accessM[ElasticSearchService](
      _.get.putScript(id = id, body = body, context = context, masterTimeout = masterTimeout, timeout = timeout)
    )

  def putScript(request: PutScriptRequest): ZIO[ElasticSearchService, FrameworkException, PutScriptResponse] =
    ZIO.accessM[ElasticSearchService](_.get.execute(request))

  /*
   * Allows to evaluate the quality of ranked search results over a set of typical search queries
   * For more info refers to https://www.elastic.co/guide/en/elasticsearch/reference/master/search-rank-eval.html
   *
   * @param body body the body of the call
   * @param allowNoIndices Whether to ignore if a wildcard indices expression resolves into no concrete indices. (This includes `_all` string or when no indices have been specified)
   * @param expandWildcards Whether to expand wildcard expression to concrete indices that are open, closed or both.
   * @param ignoreUnavailable Whether specified concrete indices should be ignored when unavailable (missing or closed)
   * @param indices A comma-separated list of index names to search; use `_all` or empty string to perform the operation on all indices
   */
  def rankEval(
    body: JsonObject,
    allowNoIndices: Option[Boolean] = None,
    expandWildcards: Seq[ExpandWildcards] = Nil,
    ignoreUnavailable: Option[Boolean] = None,
    indices: Seq[String] = Nil
  ): ZIO[ElasticSearchService, FrameworkException, RankEvalResponse] =
    ZIO.accessM[ElasticSearchService](
      _.get.rankEval(
        body = body,
        allowNoIndices = allowNoIndices,
        expandWildcards = expandWildcards,
        ignoreUnavailable = ignoreUnavailable,
        indices = indices
      )
    )

  def rankEval(request: RankEvalRequest): ZIO[ElasticSearchService, FrameworkException, RankEvalResponse] =
    ZIO.accessM[ElasticSearchService](_.get.execute(request))

  /*
   * Allows to copy documents from one index to another, optionally filtering the source
documents by a query, changing the destination index settings, or fetching the
documents from a remote cluster.
   * For more info refers to https://www.elastic.co/guide/en/elasticsearch/reference/master/docs-reindex.html
   *
   * @param body body the body of the call
   * @param maxDocs Maximum number of documents to process (default: all documents)
   * @param refresh Should the effected indexes be refreshed?
   * @param requestsPerSecond The throttle to set on this request in sub-requests per second. -1 means no throttle.
   * @param scroll Control how long to keep the search context alive
   * @param slices The number of slices this task should be divided into. Defaults to 1 meaning the task isn't sliced into subtasks.
   * @param timeout Time each individual bulk request should wait for shards that are unavailable.
   * @param waitForActiveShards Sets the number of shard copies that must be active before proceeding with the reindex operation. Defaults to 1, meaning the primary shard only. Set to `all` for all shard copies, otherwise set to any non-negative value less than or equal to the total number of copies for the shard (number of replicas + 1)
   * @param waitForCompletion Should the request should block until the reindex is complete.
   */
  def reindex(
    body: JsonObject,
    maxDocs: Option[Double] = None,
    refresh: Option[Boolean] = None,
    requestsPerSecond: Int = 0,
    scroll: String = "5m",
    slices: Double = 1,
    timeout: String = "1m",
    waitForActiveShards: Option[String] = None,
    waitForCompletion: Boolean = true
  ): ZIO[ElasticSearchService, FrameworkException, ReindexResponse] =
    ZIO.accessM[ElasticSearchService](
      _.get.reindex(
        body = body,
        maxDocs = maxDocs,
        refresh = refresh,
        requestsPerSecond = requestsPerSecond,
        scroll = scroll,
        slices = slices,
        timeout = timeout,
        waitForActiveShards = waitForActiveShards,
        waitForCompletion = waitForCompletion
      )
    )

  def reindex(request: ReindexRequest): ZIO[ElasticSearchService, FrameworkException, ReindexResponse] =
    ZIO.accessM[ElasticSearchService](_.get.execute(request))

  /*
   * Changes the number of requests per second for a particular Reindex operation.
   * For more info refers to https://www.elastic.co/guide/en/elasticsearch/reference/master/docs-reindex.html
   *
   * @param requestsPerSecond The throttle to set on this request in floating sub-requests per second. -1 means set no throttle.
   * @param taskId The task id to rethrottle
   */
  def reindexRethrottle(
    requestsPerSecond: Int,
    taskId: String
  ): ZIO[ElasticSearchService, FrameworkException, ReindexRethrottleResponse] =
    ZIO.accessM[ElasticSearchService](_.get.reindexRethrottle(requestsPerSecond = requestsPerSecond, taskId = taskId))

  def reindexRethrottle(
    request: ReindexRethrottleRequest
  ): ZIO[ElasticSearchService, FrameworkException, ReindexRethrottleResponse] =
    ZIO.accessM[ElasticSearchService](_.get.execute(request))

  /*
   * Allows to use the Mustache language to pre-render a search definition.
   * For more info refers to https://www.elastic.co/guide/en/elasticsearch/reference/current/search-template.html#_validating_templates
   *
   * @param body body the body of the call
   * @param id The id of the stored search template
   */
  def renderSearchTemplate(
    body: JsonObject,
    id: Option[String] = None
  ): ZIO[ElasticSearchService, FrameworkException, RenderSearchTemplateResponse] =
    ZIO.accessM[ElasticSearchService](_.get.renderSearchTemplate(body = body, id = id))

  def renderSearchTemplate(
    request: RenderSearchTemplateRequest
  ): ZIO[ElasticSearchService, FrameworkException, RenderSearchTemplateResponse] =
    ZIO.accessM[ElasticSearchService](_.get.execute(request))

  /*
   * Allows an arbitrary script to be executed and a result to be returned
   * For more info refers to https://www.elastic.co/guide/en/elasticsearch/painless/master/painless-execute-api.html
   *
   * @param body body the body of the call
   */
  def scriptsPainlessExecute(
    body: JsonObject
  ): ZIO[ElasticSearchService, FrameworkException, ScriptsPainlessExecuteResponse] =
    ZIO.accessM[ElasticSearchService](_.get.scriptsPainlessExecute(body = body))

  def scriptsPainlessExecute(
    request: ScriptsPainlessExecuteRequest
  ): ZIO[ElasticSearchService, FrameworkException, ScriptsPainlessExecuteResponse] =
    ZIO.accessM[ElasticSearchService](_.get.execute(request))

  /*
   * Allows to retrieve a large numbers of results from a single search request.
   * For more info refers to https://www.elastic.co/guide/en/elasticsearch/reference/master/search-request-body.html#request-body-search-scroll
   *
   * @param body body the body of the call
   * @param restTotalHitsAsInt Indicates whether hits.total should be rendered as an integer or an object in the rest search response
   * @param scroll Specify how long a consistent view of the index should be maintained for scrolled search
   * @param scrollId The scroll ID for scrolled search
   */
  def scroll(
    scrollId: String,
    restTotalHitsAsInt: Boolean = false,
    scroll: Option[String] = None
  ): ZIO[ElasticSearchService, FrameworkException, SearchResponse] =
    ZIO.accessM[ElasticSearchService](
      _.get.scroll(restTotalHitsAsInt = restTotalHitsAsInt, scroll = scroll, scrollId = scrollId)
    )

  def scroll(request: ScrollRequest): ZIO[ElasticSearchService, FrameworkException, SearchResponse] =
    ZIO.accessM[ElasticSearchService](_.get.execute(request))

  /*
   * Returns results matching a query.
   * For more info refers to https://www.elastic.co/guide/en/elasticsearch/reference/master/search-search.html
   *
   * @param allowNoIndices Whether to ignore if a wildcard indices expression resolves into no concrete indices. (This includes `_all` string or when no indices have been specified)
   * @param allowPartialSearchResults Indicate if an error should be returned if there is a partial search failure or timeout
   * @param analyzeWildcard Specify whether wildcard and prefix queries should be analyzed (default: false)
   * @param analyzer The analyzer to use for the query string
   * @param batchedReduceSize The number of shard results that should be reduced at once on the coordinating node. This value should be used as a protection mechanism to reduce the memory overhead per search request if the potential number of shards in the request can be large.
   * @param body body the body of the call
   * @param ccsMinimizeRoundtrips Indicates whether network round-trips should be minimized as part of cross-cluster search requests execution
   * @param defaultOperator The default operator for query string query (AND or OR)
   * @param df The field to use as default where no field prefix is given in the query string
   * @param docvalueFields A comma-separated list of fields to return as the docvalue representation of a field for each hit
   * @param expandWildcards Whether to expand wildcard expression to concrete indices that are open, closed or both.
   * @param explain Specify whether to return detailed information about score computation as part of a hit
   * @param from Starting offset (default: 0)
   * @param ignoreThrottled Whether specified concrete, expanded or aliased indices should be ignored when throttled
   * @param ignoreUnavailable Whether specified concrete indices should be ignored when unavailable (missing or closed)
   * @param indices A comma-separated list of index names to search; use `_all` or empty string to perform the operation on all indices
   * @param lenient Specify whether format-based query failures (such as providing text to a numeric field) should be ignored
   * @param maxConcurrentShardRequests The number of concurrent shard requests per node this search executes concurrently. This value should be used to limit the impact of the search on the cluster in order to limit the number of concurrent shard requests
   * @param preFilterShardSize A threshold that enforces a pre-filter roundtrip to prefilter search shards based on query rewriting if the number of shards the search request expands to exceeds the threshold. This filter roundtrip can limit the number of shards significantly if for instance a shard can not match any documents based on it's rewrite method ie. if date filters are mandatory to match but the shard bounds and the query are disjoint.
   * @param preference Specify the node or shard the operation should be performed on (default: random)
   * @param q Query in the Lucene query string syntax
   * @param requestCache Specify if request cache should be used for this request or not, defaults to index level setting
   * @param restTotalHitsAsInt Indicates whether hits.total should be rendered as an integer or an object in the rest search response
   * @param routing A comma-separated list of specific routing values
   * @param scroll Specify how long a consistent view of the index should be maintained for scrolled search
   * @param searchType Search operation type
   * @param seqNoPrimaryTerm Specify whether to return sequence number and primary term of the last modification of each hit
   * @param size Number of hits to return (default: 10)
   * @param sort A comma-separated list of <field>:<direction> pairs
   * @param source True or false to return the _source field or not, or a list of fields to return
   * @param sourceExcludes A list of fields to exclude from the returned _source field
   * @param sourceIncludes A list of fields to extract and return from the _source field
   * @param stats Specific 'tag' of the request for logging and statistical purposes
   * @param storedFields A comma-separated list of stored fields to return as part of a hit
   * @param suggestField Specify which field to use for suggestions
   * @param suggestMode Specify suggest mode
   * @param suggestSize How many suggestions to return in response
   * @param suggestText The source text for which the suggestions should be returned
   * @param terminateAfter The maximum number of documents to collect for each shard, upon reaching which the query execution will terminate early.
   * @param timeout Explicit operation timeout
   * @param trackScores Whether to calculate and return scores even if they are not used for sorting
   * @param trackTotalHits Indicate if the number of documents that match the query should be tracked
   * @param typedKeys Specify whether aggregation and suggester names should be prefixed by their respective types in the response
   * @param version Specify whether to return document version as part of a hit
   */
  def search(
    body: Json,
    allowNoIndices: Option[Boolean] = None,
    allowPartialSearchResults: Boolean = true,
    analyzeWildcard: Option[Boolean] = None,
    analyzer: Option[String] = None,
    batchedReduceSize: Double = 512,
    ccsMinimizeRoundtrips: Boolean = true,
    defaultOperator: DefaultOperator = DefaultOperator.OR,
    df: Option[String] = None,
    docvalueFields: Seq[String] = Nil,
    expandWildcards: Seq[ExpandWildcards] = Nil,
    explain: Option[Boolean] = None,
    from: Option[Double] = None,
    ignoreThrottled: Option[Boolean] = None,
    ignoreUnavailable: Option[Boolean] = None,
    indices: Seq[String] = Nil,
    lenient: Option[Boolean] = None,
    maxConcurrentShardRequests: Double = 5,
    preFilterShardSize: Double = 128,
    preference: Option[String] = None,
    q: Option[String] = None,
    requestCache: Option[Boolean] = None,
    restTotalHitsAsInt: Boolean = false,
    routing: Seq[String] = Nil,
    scroll: Option[String] = None,
    searchType: Option[SearchType] = None,
    seqNoPrimaryTerm: Option[Boolean] = None,
    size: Option[Double] = None,
    sort: Seq[String] = Nil,
    source: Seq[String] = Nil,
    sourceExcludes: Seq[String] = Nil,
    sourceIncludes: Seq[String] = Nil,
    stats: Seq[String] = Nil,
    storedFields: Seq[String] = Nil,
    suggestField: Option[String] = None,
    suggestMode: SuggestMode = SuggestMode.missing,
    suggestSize: Option[Double] = None,
    suggestText: Option[String] = None,
    terminateAfter: Option[Long] = None,
    timeout: Option[String] = None,
    trackScores: Option[Boolean] = None,
    trackTotalHits: Option[Boolean] = None,
    typedKeys: Option[Boolean] = None,
    version: Option[Boolean] = None
  ): ZIO[ElasticSearchService, FrameworkException, SearchResponse] =
    ZIO.accessM[ElasticSearchService](
      _.get.searchRaw(
        body = body,
        allowNoIndices = allowNoIndices,
        allowPartialSearchResults = allowPartialSearchResults,
        analyzeWildcard = analyzeWildcard,
        analyzer = analyzer,
        batchedReduceSize = batchedReduceSize,
        ccsMinimizeRoundtrips = ccsMinimizeRoundtrips,
        defaultOperator = defaultOperator,
        df = df,
        docvalueFields = docvalueFields,
        expandWildcards = expandWildcards,
        explain = explain,
        from = from,
        ignoreThrottled = ignoreThrottled,
        ignoreUnavailable = ignoreUnavailable,
        indices = indices,
        lenient = lenient,
        maxConcurrentShardRequests = maxConcurrentShardRequests,
        preFilterShardSize = preFilterShardSize,
        preference = preference,
        q = q,
        requestCache = requestCache,
        restTotalHitsAsInt = restTotalHitsAsInt,
        routing = routing,
        scroll = scroll,
        searchType = searchType,
        seqNoPrimaryTerm = seqNoPrimaryTerm,
        size = size,
        sort = sort,
        source = source,
        sourceExcludes = sourceExcludes,
        sourceIncludes = sourceIncludes,
        stats = stats,
        storedFields = storedFields,
        suggestField = suggestField,
        suggestMode = suggestMode,
        suggestSize = suggestSize,
        suggestText = suggestText,
        terminateAfter = terminateAfter,
        timeout = timeout,
        trackScores = trackScores,
        trackTotalHits = trackTotalHits,
        typedKeys = typedKeys,
        version = version
      )
    )

  def search(request: SearchRequest): ZIO[ElasticSearchService, FrameworkException, SearchResponse] =
    ZIO.accessM[ElasticSearchService](_.get.execute(request))

  /*
   * Returns information about the indices and shards that a search request would be executed against.
   * For more info refers to https://www.elastic.co/guide/en/elasticsearch/reference/master/search-shards.html
   *
   * @param allowNoIndices Whether to ignore if a wildcard indices expression resolves into no concrete indices. (This includes `_all` string or when no indices have been specified)
   * @param expandWildcards Whether to expand wildcard expression to concrete indices that are open, closed or both.
   * @param ignoreUnavailable Whether specified concrete indices should be ignored when unavailable (missing or closed)
   * @param indices A comma-separated list of index names to search; use `_all` or empty string to perform the operation on all indices
   * @param local Return local information, do not retrieve the state from master node (default: false)
   * @param preference Specify the node or shard the operation should be performed on (default: random)
   * @param routing Specific routing value
   */
  def searchShards(
    allowNoIndices: Option[Boolean] = None,
    expandWildcards: Seq[ExpandWildcards] = Nil,
    ignoreUnavailable: Option[Boolean] = None,
    indices: Seq[String] = Nil,
    local: Option[Boolean] = None,
    preference: Option[String] = None,
    routing: Option[String] = None
  ): ZIO[ElasticSearchService, FrameworkException, SearchShardsResponse] =
    ZIO.accessM[ElasticSearchService](
      _.get.searchShards(
        allowNoIndices = allowNoIndices,
        expandWildcards = expandWildcards,
        ignoreUnavailable = ignoreUnavailable,
        indices = indices,
        local = local,
        preference = preference,
        routing = routing
      )
    )

  def searchShards(
    request: SearchShardsRequest
  ): ZIO[ElasticSearchService, FrameworkException, SearchShardsResponse] =
    ZIO.accessM[ElasticSearchService](_.get.execute(request))

  /*
   * Allows to use the Mustache language to pre-render a search definition.
   * For more info refers to https://www.elastic.co/guide/en/elasticsearch/reference/current/search-template.html
   *
   * @param body body the body of the call
   * @param allowNoIndices Whether to ignore if a wildcard indices expression resolves into no concrete indices. (This includes `_all` string or when no indices have been specified)
   * @param ccsMinimizeRoundtrips Indicates whether network round-trips should be minimized as part of cross-cluster search requests execution
   * @param expandWildcards Whether to expand wildcard expression to concrete indices that are open, closed or both.
   * @param explain Specify whether to return detailed information about score computation as part of a hit
   * @param ignoreThrottled Whether specified concrete, expanded or aliased indices should be ignored when throttled
   * @param ignoreUnavailable Whether specified concrete indices should be ignored when unavailable (missing or closed)
   * @param indices A comma-separated list of index names to search; use `_all` or empty string to perform the operation on all indices
   * @param preference Specify the node or shard the operation should be performed on (default: random)
   * @param profile Specify whether to profile the query execution
   * @param restTotalHitsAsInt Indicates whether hits.total should be rendered as an integer or an object in the rest search response
   * @param routing A comma-separated list of specific routing values
   * @param scroll Specify how long a consistent view of the index should be maintained for scrolled search
   * @param searchType Search operation type
   * @param typedKeys Specify whether aggregation and suggester names should be prefixed by their respective types in the response
   */
  def searchTemplate(
    body: JsonObject,
    allowNoIndices: Option[Boolean] = None,
    ccsMinimizeRoundtrips: Boolean = true,
    expandWildcards: Seq[ExpandWildcards] = Nil,
    explain: Option[Boolean] = None,
    ignoreThrottled: Option[Boolean] = None,
    ignoreUnavailable: Option[Boolean] = None,
    indices: Seq[String] = Nil,
    preference: Option[String] = None,
    profile: Option[Boolean] = None,
    restTotalHitsAsInt: Boolean = false,
    routing: Seq[String] = Nil,
    scroll: Option[String] = None,
    searchType: Option[SearchType] = None,
    typedKeys: Option[Boolean] = None
  ): ZIO[ElasticSearchService, FrameworkException, SearchTemplateResponse] =
    ZIO.accessM[ElasticSearchService](
      _.get.searchTemplate(
        body = body,
        allowNoIndices = allowNoIndices,
        ccsMinimizeRoundtrips = ccsMinimizeRoundtrips,
        expandWildcards = expandWildcards,
        explain = explain,
        ignoreThrottled = ignoreThrottled,
        ignoreUnavailable = ignoreUnavailable,
        indices = indices,
        preference = preference,
        profile = profile,
        restTotalHitsAsInt = restTotalHitsAsInt,
        routing = routing,
        scroll = scroll,
        searchType = searchType,
        typedKeys = typedKeys
      )
    )

  def searchTemplate(
    request: SearchTemplateRequest
  ): ZIO[ElasticSearchService, FrameworkException, SearchTemplateResponse] =
    ZIO.accessM[ElasticSearchService](_.get.execute(request))

  /*
   * Returns information and statistics about terms in the fields of a particular document.
   * For more info refers to https://www.elastic.co/guide/en/elasticsearch/reference/master/docs-termvectors.html
   *
   * @param index The index in which the document resides.
   * @param id The id of the document, when not specified a doc param should be supplied.
   * @param body body the body of the call
   * @param fieldStatistics Specifies if document count, sum of document frequencies and sum of total term frequencies should be returned.
   * @param fields A comma-separated list of fields to return.
   * @param offsets Specifies if term offsets should be returned.
   * @param payloads Specifies if term payloads should be returned.
   * @param positions Specifies if term positions should be returned.
   * @param preference Specify the node or shard the operation should be performed on (default: random).
   * @param realtime Specifies if request is real-time as opposed to near-real-time (default: true).
   * @param routing Specific routing value.
   * @param termStatistics Specifies if total term frequency and document frequency should be returned.
   * @param version Explicit version number for concurrency control
   * @param versionType Specific version type
   */
  def termvectors(
    index: String,
    id: String,
    body: Option[JsonObject] = None,
    fieldStatistics: Boolean = true,
    fields: Seq[String] = Nil,
    offsets: Boolean = true,
    payloads: Boolean = true,
    positions: Boolean = true,
    preference: Option[String] = None,
    realtime: Option[Boolean] = None,
    routing: Option[String] = None,
    termStatistics: Boolean = false,
    version: Option[Long] = None,
    versionType: Option[VersionType] = None
  ): ZIO[ElasticSearchService, FrameworkException, TermVectorsResponse] =
    ZIO.accessM[ElasticSearchService](
      _.get.termvectors(
        index = index,
        id = id,
        body = body,
        fieldStatistics = fieldStatistics,
        fields = fields,
        offsets = offsets,
        payloads = payloads,
        positions = positions,
        preference = preference,
        realtime = realtime,
        routing = routing,
        termStatistics = termStatistics,
        version = version,
        versionType = versionType
      )
    )

  def termvectors(request: TermvectorsRequest): ZIO[ElasticSearchService, FrameworkException, TermVectorsResponse] =
    ZIO.accessM[ElasticSearchService](_.get.execute(request))

  /*
   * Updates a document with a script or partial document.
   * For more info refers to https://www.elastic.co/guide/en/elasticsearch/reference/master/docs-update.html
   *
   * @param index The name of the index
   * @param id Document ID
   * @param body body the body of the call
   * @param ifPrimaryTerm only perform the update operation if the last operation that has changed the document has the specified primary term
   * @param ifSeqNo only perform the update operation if the last operation that has changed the document has the specified sequence number
   * @param lang The script language (default: painless)
   * @param pipeline The pipeline id to preprocess incoming documents with
   * @param refresh If `true` then refresh the effected shards to make this operation visible to search, if `wait_for` then wait for a refresh to make this operation visible to search, if `false` (the default) then do nothing with refreshes.
   * @param retryOnConflict Specify how many times should the operation be retried when a conflict occurs (default: 0)
   * @param routing Specific routing value
   * @param source True or false to return the _source field or not, or a list of fields to return
   * @param sourceExcludes A list of fields to exclude from the returned _source field
   * @param sourceIncludes A list of fields to extract and return from the _source field
   * @param timeout Explicit operation timeout
   * @param version Explicit version number for concurrency control
   * @param versionType Specific version type
   * @param waitForActiveShards Sets the number of shard copies that must be active before proceeding with the update operation. Defaults to 1, meaning the primary shard only. Set to `all` for all shard copies, otherwise set to any non-negative value less than or equal to the total number of copies for the shard (number of replicas + 1)
   */
  def update(
    index: String,
    id: String,
    body: JsonObject,
    ifPrimaryTerm: Option[Double] = None,
    ifSeqNo: Option[Double] = None,
    lang: Option[String] = None,
    pipeline: Option[String] = None,
    refresh: Option[Refresh] = None,
    retryOnConflict: Option[Double] = None,
    routing: Option[String] = None,
    source: Seq[String] = Nil,
    sourceExcludes: Seq[String] = Nil,
    sourceIncludes: Seq[String] = Nil,
    timeout: Option[String] = None,
    version: Option[Long] = None,
    versionType: Option[VersionType] = None,
    waitForActiveShards: Option[String] = None
  ): ZIO[ElasticSearchService, FrameworkException, UpdateResponse] =
    ZIO.accessM[ElasticSearchService](
      _.get.update(
        index = index,
        id = id,
        body = body,
        ifPrimaryTerm = ifPrimaryTerm,
        ifSeqNo = ifSeqNo,
        lang = lang,
        pipeline = pipeline,
        refresh = refresh,
        retryOnConflict = retryOnConflict,
        routing = routing,
        source = source,
        sourceExcludes = sourceExcludes,
        sourceIncludes = sourceIncludes,
        timeout = timeout,
        version = version,
        versionType = versionType,
        waitForActiveShards = waitForActiveShards
      )
    )

  def update(request: UpdateRequest): ZIO[ElasticSearchService, FrameworkException, UpdateResponse] =
    ZIO.accessM[ElasticSearchService](_.get.execute(request))

  /*
   * Performs an update on every document in the index without changing the source,
for example to pick up a mapping change.
   * For more info refers to https://www.elastic.co/guide/en/elasticsearch/reference/master/docs-update-by-query.html
   *
   * @param indices A comma-separated list of index names to search; use `_all` or empty string to perform the operation on all indices
   * @param allowNoIndices Whether to ignore if a wildcard indices expression resolves into no concrete indices. (This includes `_all` string or when no indices have been specified)
   * @param analyzeWildcard Specify whether wildcard and prefix queries should be analyzed (default: false)
   * @param analyzer The analyzer to use for the query string
   * @param body body the body of the call
   * @param conflicts What to do when the update by query hits version conflicts?
   * @param defaultOperator The default operator for query string query (AND or OR)
   * @param df The field to use as default where no field prefix is given in the query string
   * @param expandWildcards Whether to expand wildcard expression to concrete indices that are open, closed or both.
   * @param from Starting offset (default: 0)
   * @param ignoreUnavailable Whether specified concrete indices should be ignored when unavailable (missing or closed)
   * @param lenient Specify whether format-based query failures (such as providing text to a numeric field) should be ignored
   * @param maxDocs Maximum number of documents to process (default: all documents)
   * @param pipeline Ingest pipeline to set on index requests made by this action. (default: none)
   * @param preference Specify the node or shard the operation should be performed on (default: random)
   * @param q Query in the Lucene query string syntax
   * @param refresh Should the effected indexes be refreshed?
   * @param requestCache Specify if request cache should be used for this request or not, defaults to index level setting
   * @param requestsPerSecond The throttle to set on this request in sub-requests per second. -1 means no throttle.
   * @param routing A comma-separated list of specific routing values
   * @param scroll Specify how long a consistent view of the index should be maintained for scrolled search
   * @param scrollSize Size on the scroll request powering the update by query
   * @param searchTimeout Explicit timeout for each search request. Defaults to no timeout.
   * @param searchType Search operation type
   * @param slices The number of slices this task should be divided into. Defaults to 1 meaning the task isn't sliced into subtasks.
   * @param sort A comma-separated list of <field>:<direction> pairs
   * @param source True or false to return the _source field or not, or a list of fields to return
   * @param sourceExcludes A list of fields to exclude from the returned _source field
   * @param sourceIncludes A list of fields to extract and return from the _source field
   * @param stats Specific 'tag' of the request for logging and statistical purposes
   * @param terminateAfter The maximum number of documents to collect for each shard, upon reaching which the query execution will terminate early.
   * @param timeout Time each individual bulk request should wait for shards that are unavailable.
   * @param version Specify whether to return document version as part of a hit
   * @param versionType Should the document increment the version number (internal) on hit or not (reindex)
   * @param waitForActiveShards Sets the number of shard copies that must be active before proceeding with the update by query operation. Defaults to 1, meaning the primary shard only. Set to `all` for all shard copies, otherwise set to any non-negative value less than or equal to the total number of copies for the shard (number of replicas + 1)
   * @param waitForCompletion Should the request should block until the update by query operation is complete.
   */
  def updateByQuery(
    body: JsonObject,
    indices: Seq[String] = Nil,
    allowNoIndices: Option[Boolean] = None,
    analyzeWildcard: Option[Boolean] = None,
    analyzer: Option[String] = None,
    conflicts: Seq[Conflicts] = Nil,
    defaultOperator: DefaultOperator = DefaultOperator.OR,
    df: Option[String] = None,
    expandWildcards: Seq[ExpandWildcards] = Nil,
    from: Option[Int] = None,
    ignoreUnavailable: Option[Boolean] = None,
    lenient: Option[Boolean] = None,
    maxDocs: Option[Double] = None,
    pipeline: Option[String] = None,
    preference: Option[String] = None,
    q: Option[String] = None,
    refresh: Option[Boolean] = None,
    requestCache: Option[Boolean] = None,
    requestsPerSecond: Int = 0,
    routing: Seq[String] = Nil,
    scroll: Option[String] = None,
    scrollSize: Option[Double] = None,
    searchTimeout: Option[String] = None,
    searchType: Option[SearchType] = None,
    slices: Option[Int] = None,
    sort: Seq[String] = Nil,
    source: Seq[String] = Nil,
    sourceExcludes: Seq[String] = Nil,
    sourceIncludes: Seq[String] = Nil,
    stats: Seq[String] = Nil,
    terminateAfter: Option[Long] = None,
    timeout: String = "1m",
    version: Option[Boolean] = None,
    versionType: Option[Boolean] = None,
    waitForActiveShards: Option[String] = None,
    waitForCompletion: Boolean = true
  ): ZIO[ElasticSearchService, FrameworkException, ActionByQueryResponse] =
    ZIO.accessM[ElasticSearchService](
      _.get.updateByQuery(
        indices = indices,
        allowNoIndices = allowNoIndices,
        analyzeWildcard = analyzeWildcard,
        analyzer = analyzer,
        body = body,
        conflicts = conflicts,
        defaultOperator = defaultOperator,
        df = df,
        expandWildcards = expandWildcards,
        from = from,
        ignoreUnavailable = ignoreUnavailable,
        lenient = lenient,
        maxDocs = maxDocs,
        pipeline = pipeline,
        preference = preference,
        q = q,
        refresh = refresh,
        requestCache = requestCache,
        requestsPerSecond = requestsPerSecond,
        routing = routing,
        scroll = scroll,
        scrollSize = scrollSize,
        searchTimeout = searchTimeout,
        searchType = searchType,
        slices = slices,
        sort = sort,
        source = source,
        sourceExcludes = sourceExcludes,
        sourceIncludes = sourceIncludes,
        stats = stats,
        terminateAfter = terminateAfter,
        timeout = timeout,
        version = version,
        versionType = versionType,
        waitForActiveShards = waitForActiveShards,
        waitForCompletion = waitForCompletion
      )
    )

  def updateByQuery(
    request: UpdateByQueryRequest
  ): ZIO[ElasticSearchService, FrameworkException, ActionByQueryResponse] =
    ZIO.accessM[ElasticSearchService](_.get.execute(request))

  /*
   * Changes the number of requests per second for a particular Update By Query operation.
   * For more info refers to https://www.elastic.co/guide/en/elasticsearch/reference/current/docs-update-by-query.html
   *
   * @param requestsPerSecond The throttle to set on this request in floating sub-requests per second. -1 means set no throttle.
   * @param taskId The task id to rethrottle
   */
  def updateByQueryRethrottle(
    requestsPerSecond: Int,
    taskId: String
  ): ZIO[ElasticSearchService, FrameworkException, UpdateByQueryRethrottleResponse] = ZIO.accessM[ElasticSearchService](
    _.get.updateByQueryRethrottle(requestsPerSecond = requestsPerSecond, taskId = taskId)
  )

  def updateByQueryRethrottle(
    request: UpdateByQueryRethrottleRequest
  ): ZIO[ElasticSearchService, FrameworkException, UpdateByQueryRethrottleResponse] =
    ZIO.accessM[ElasticSearchService](_.get.execute(request))

}<|MERGE_RESOLUTION|>--- conflicted
+++ resolved
@@ -25,13 +25,8 @@
 import zio._
 import zio.auth.AuthContext
 import zio.exception.FrameworkException
-<<<<<<< HEAD
-import zio.logging.Logging.Logging
-import zio.logging.{ LogLevel, Logging }
-=======
 import zio.logging.{ LogLevel, Logger, Logging }
 import elasticsearch.Refresh
->>>>>>> 2e9aab0c
 
 object ElasticSearchService {
   type ElasticSearchService = Has[Service]
@@ -195,38 +190,18 @@
   // services
 
   private case class Live(
-<<<<<<< HEAD
-    loggingService: Logging.Service,
-=======
     logger: Logger[String],
->>>>>>> 2e9aab0c
     httpService: HTTPService.Service,
     config: ElasticSearchConfig,
     applicationName: String
   ) extends Service
 
   val live: ZLayer[Logging with HTTPService with Has[ElasticSearchConfig], Nothing, Has[Service]] =
-<<<<<<< HEAD
-    ZLayer.fromServices[Logging.Service, HTTPService.Service, ElasticSearchConfig, Service] {
+    ZLayer.fromServices[Logger[String], HTTPService.Service, ElasticSearchConfig, Service] {
       (loggingService, httpService, elasticSearchConfig) =>
         Live(loggingService, httpService, elasticSearchConfig, elasticSearchConfig.applicationName.getOrElse("default"))
     }
 
-=======
-    ZLayer.fromServices[Logger[String], HTTPService.Service, ElasticSearchConfig, Service] {
-      (logger, httpService, elasticSearchConfig) =>
-        Live(logger, httpService, elasticSearchConfig, elasticSearchConfig.applicationName.getOrElse("default"))
-    }
-
-  val fromElasticSearch: ZLayer[Logging with HTTPService with Has[ElasticSearch.Service], Nothing, Has[Service]] =
-    ZLayer.fromServicesM[Logger[String], HTTPService.Service, ElasticSearch.Service, Any, Nothing, Service] {
-      (logger, httpService, elasticSearch) =>
-        for {
-          elasticSearchConfig <- elasticSearch.esConfig
-        } yield Live(logger, httpService, elasticSearchConfig, elasticSearchConfig.applicationName.getOrElse("default"))
-    }
-
->>>>>>> 2e9aab0c
   def bulk(actions: Seq[BulkActionRequest]): ZIO[ElasticSearchService, FrameworkException, BulkResponse] =
     ZIO.accessM[ElasticSearchService](_.get.bulk(actions))
 
@@ -390,12 +365,8 @@
    * @param terminateAfter The maximum count for each shard, upon reaching which the query execution will terminate early
    */
   def count(
-<<<<<<< HEAD
-    body: JsonObject,
-=======
     indices: Seq[String],
     body: JsonObject = JsonObject.empty,
->>>>>>> 2e9aab0c
     allowNoIndices: Option[Boolean] = None,
     analyzeWildcard: Option[Boolean] = None,
     analyzer: Option[String] = None,
@@ -404,10 +375,6 @@
     expandWildcards: Seq[ExpandWildcards] = Nil,
     ignoreThrottled: Option[Boolean] = None,
     ignoreUnavailable: Option[Boolean] = None,
-<<<<<<< HEAD
-    indices: Seq[String] = Nil,
-=======
->>>>>>> 2e9aab0c
     lenient: Option[Boolean] = None,
     minScore: Option[Double] = None,
     preference: Option[String] = None,
