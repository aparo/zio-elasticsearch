--- conflicted
+++ resolved
@@ -26,11 +26,7 @@
 
 class Bulker(
   client: ElasticSearchService.Service,
-<<<<<<< HEAD
-  loggingService: Logging.Service,
-=======
   logger: Logger[String],
->>>>>>> 2e9aab0c
   val bulkSize: Int,
   flushInterval: Duration = 5.seconds,
   requests: Queue[BulkActionRequest]
@@ -88,21 +84,13 @@
 object Bulker {
   def apply(
     client: ElasticSearchService.Service,
-<<<<<<< HEAD
-    loggingService: Logging.Service,
-=======
     logger: Logger[String],
->>>>>>> 2e9aab0c
     bulkSize: Int,
     flushInterval: Duration = 5.seconds
   ) =
     for {
       queue <- Queue.bounded[BulkActionRequest](bulkSize * 10)
-<<<<<<< HEAD
-      blk = new Bulker(client, loggingService, bulkSize, flushInterval = flushInterval, requests = queue)
-=======
       blk = new Bulker(client, logger, bulkSize, flushInterval = flushInterval, requests = queue)
->>>>>>> 2e9aab0c
       _ <- blk.run()
     } yield blk
 
