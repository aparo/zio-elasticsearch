--- conflicted
+++ resolved
@@ -14,107 +14,7 @@
  * limitations under the License.
  */
 
-<<<<<<< HEAD
-package zio.common.collection
 
-import org.scalatest.{ FlatSpec, Matchers }
-
-class GenTraversableOnceExtensionsSpec extends FlatSpec with Matchers {
-  behavior.of("GenTraversableOnceExtensions")
-  "GenTraversableOnceExtensions.containsDuplicates" should "find duplicates" in {
-    val traversable = List[Int](1, 2, 3, 4, 4, 4, 1, 1)
-    val travExt = TraversableExtensions[Int](traversable)
-
-    travExt.containsDuplicates shouldBe (true)
-  }
-  "GenTraversableOnceExtensions.containsDuplicates" should "not find duplicates" in {
-    val traversable = List[Int](1, 2, 3, 4)
-    val travExt = TraversableExtensions[Int](traversable)
-
-    travExt.containsDuplicates shouldBe (false)
-  }
-  "StringGenTraversableOnceExtension.concat" should "make string for collection with start and end" in {
-    val traversable = List[String]("first", "second", "etc")
-    val travExt = StringGenTraversableOnceExtensions(traversable)
-
-    travExt.concat("Start", "-", "end") shouldBe ("Startfirst-second-etcend")
-  }
-  "StringGenTraversableOnceExtension.concat" should "make string for collection without start and end" in {
-    val traversable = List[String]("first", "second", "etc")
-    val travExt = StringGenTraversableOnceExtensions(traversable)
-
-    travExt.concat("-") shouldBe ("first-second-etc")
-  }
-
-  "BooleanGenTraversableOnceExtensions.alltrue" should "verify all true" in {
-    val traversable = List[Boolean](true, true)
-    val travExt = BooleanGenTraversableOnceExtensions(traversable)
-
-    travExt.allTrue shouldBe (true)
-  }
-  "BooleanGenTraversableOnceExtensions.alltrue" should "verify not  all true" in {
-    val traversable = List[Boolean](true, true, false)
-    val travExt = BooleanGenTraversableOnceExtensions(traversable)
-
-    travExt.allTrue shouldBe (false)
-  }
-  "BooleanGenTraversableOnceExtensions.anytrue" should "verify at least one true" in {
-    val traversable = List[Boolean](false, false, true)
-    val travExt = BooleanGenTraversableOnceExtensions(traversable)
-
-    travExt.anyTrue shouldBe (true)
-  }
-  "BooleanGenTraversableOnceExtensions.anytrue" should "verify not at least one true" in {
-    val traversable = List[Boolean](false, false)
-    val travExt = BooleanGenTraversableOnceExtensions(traversable)
-
-    travExt.anyTrue shouldBe (false)
-  }
-  "TraversableExtensions.containsDuplicatesWith" should " find duplicate with" in {
-    val traversable = List[Int](1, 2, 3, 4, 4, 4, 1, 1)
-    val travExt = TraversableExtensions[Int](traversable)
-    def equivalent: (Int, Int) => Boolean = (a, b) => a == b
-    travExt.containsDuplicatesWith(equivalent) shouldBe (true)
-  }
-  "TraversableExtensions.containsDuplicatesWith" should " not find duplicate with" in {
-    val traversable = List[Int](1, 2, 3, 4)
-    val travExt = TraversableExtensions[Int](traversable)
-    def equivalent: (Int, Int) => Boolean = (a, b) => a == b
-    travExt.containsDuplicatesWith(equivalent) shouldBe (false)
-  }
-  "TraversableOnceExtensions.foldWhile" should " fold on accumulation function" in {
-    val traversable = List[Int](1, 2, 3, 4)
-    val travExt = GenTraversableOnceExtensions(traversable)
-    def accumulate: (Int, Int) => Option[Int] = (a, b) => Some(a + b)
-    travExt.foldWhile(0)(accumulate) shouldBe (10)
-
-  }
-
-  "TraversableOnceExtensions.reduceWhile" should " reduce on accumulation function" in {
-    val traversable = List[Int](1, 2, 3, 4)
-    val travExt = GenTraversableOnceExtensions(traversable)
-    def accumulate: (Int, Int) => Option[Int] = (a, b) => Some(a + b)
-    travExt.reduceWhile(accumulate) shouldBe (10)
-
-  }
-
-}
-=======
-///*
-// * Copyright 2019 Alberto Paro
-// *
-// * Licensed under the Apache License, Version 2.0 (the "License");
-// * you may not use this file except in compliance with the License.
-// * You may obtain a copy of the License at
-// *
-// *     http://www.apache.org/licenses/LICENSE-2.0
-// *
-// * Unless required by applicable law or agreed to in writing, software
-// * distributed under the License is distributed on an "AS IS" BASIS,
-// * WITHOUT WARRANTIES OR CONDITIONS OF ANY KIND, either express or implied.
-// * See the License for the specific language governing permissions and
-// * limitations under the License.
-// */
 //
 //package zio.common.collection
 //
@@ -199,5 +99,4 @@
 //
 //  }
 //
-//}
->>>>>>> 2e9aab0c
+//}