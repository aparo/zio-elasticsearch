--- conflicted
+++ resolved
@@ -14,184 +14,6 @@
  * limitations under the License.
  */
 
-<<<<<<< HEAD
-package zio.common.collection
-
-import scala.annotation.tailrec
-import scala.collection._
-
-sealed abstract class LowPriorityCollectionImplicits {
-
-  implicit def ToTraversableLikeExtensions[A, Repr](
-    coll: TraversableLike[A, Repr]
-  ): TraversableLikeExtensions[A, Repr] =
-    new TraversableLikeExtensions[A, Repr](coll)
-
-}
-
-object `package` extends LowPriorityCollectionImplicits {
-  implicit class SeqLikeExtensions[A, Repr](val coll: SeqLike[A, Repr]) extends AnyVal {
-
-    /** type-safe contains check */
-    def containsTyped(t: A) = coll.contains(t)
-  }
-
-  implicit def ToStreamExtensions[A](coll: Stream[A]): StreamExtensions[A] =
-    new StreamExtensions[A](coll)
-
-  implicit class TraversableExtensions[A](val coll: Traversable[A]) extends AnyVal {
-
-    /** tests weather the given collection has duplicates using default equality == */
-    def containsDuplicates = coll.groupBy(identity).exists(_._2.size > 1)
-
-    /** tests weather at least two elements map to the same key using the given function
-    @param toKey maps elements to a key, which is used for comparison*/
-    def containsDuplicatesBy[B](key: A => B) =
-      coll.groupBy(key).exists(_._2.size > 1)
-
-    /** tests weather at least two elements are considered equivalent using the given function
-    this has runtime O(n^2)
-    @param symmetric comparison function which tests whether the two arguments are considered equivalent.
-     */
-    def containsDuplicatesWith(equivalent: (A, A) => Boolean) =
-      coll.groupWith(equivalent).exists(_.size > 1)
-  }
-
-  /**
-   Extension methods on String collections
-   *  @define coll collection or iterator
-   */
-  implicit class StringGenTraversableOnceExtensions(
-    val coll: GenTraversableOnce[String]
-  ) extends AnyVal {
-
-    /** Displays all elements of this $coll in a string using start, end, and
-     *  separator strings.
-     *  Type-safe alternative to mkString.
-     *
-     *  @param start the starting string.
-     *  @param sep   the separator string.
-     *  @param end   the ending string.
-     *  @return      a string representation of this $coll. The resulting string
-     *               begins with the string `start` and ends with the string
-     *               `end`. Inside, the string representations (w.r.t. the method
-     *               `toString`) of all elements of this $coll are separated by
-     *               the string `sep`.
-     *
-     *  @example  `List(1, 2, 3).concat("(", "; ", ")") = "(1; 2; 3)"`
-     */
-    @inline
-    def concat(start: String, sep: String, end: String): String =
-      coll.mkString(start: String, sep: String, end: String)
-
-    /** Displays all elements of this $coll in a string using a separator string.
-     *  Type-safe alternative to mkString.
-     *
-     *  @param sep   the separator string.
-     *  @return      a string representation of this $coll. In the resulting string
-     *               the string representations (w.r.t. the method `toString`)
-     *               of all elements of this $coll are separated by the string `sep`.
-     *
-     *  @example  `List(1, 2, 3).concat("|") = "1|2|3"`
-     */
-    @inline
-    def concat(sep: String): String = coll.mkString(sep: String)
-
-    /** Displays all elements of this $coll in a string.
-     *  Type-safe alternative to mkString.
-     *
-     *  @return a string representation of this $coll. In the resulting string
-     *          the string representations (w.r.t. the method `toString`)
-     *          of all elements of this $coll follow each other without any
-     *          separator string.
-     */
-    @inline
-    def concat: String = coll.mkString
-  }
-
-  implicit class BooleanGenTraversableOnceExtensions(
-    val coll: GenTraversableOnce[Boolean]
-  ) extends AnyVal {
-
-    /** returns true if every element is true */
-    def allTrue = coll.forall(identity)
-
-    /** returns true if if element returns true */
-    def anyTrue = coll.exists(identity)
-  }
-
-  implicit class GenTraversableOnceExtensions[A](
-    val coll: GenTraversableOnce[A]
-  ) extends AnyVal {
-
-    /**
-    Fold while accumulation function returns Some. Stops on first None.
-
-    @param initial initual element to start the accumulation on
-    @param accumulate accumulation function
-     */
-    def foldWhile[A1 >: A](
-      initial: A1
-    )(accumulate: (A1, A1) => Option[A1]): A1 =
-      foldLeftWhile[A1](initial)(accumulate)
-
-    /**
-    Fold while accumulation function returns Some. Stops on first None.
-
-    @param initial initual element to start the accumulation on
-    @param accumulate accumulation function
-     */
-    def foldLeftWhile[B](initial: B)(accumulate: (B, A) => Option[B]): B = {
-      @tailrec
-      def loop(it: Iterator[A], prev: B): B =
-        if (it.hasNext) {
-          val next = it.next()
-          val current = accumulate(prev, next)
-          if (current.isEmpty) prev
-          else loop(it, current.get)
-        } else prev
-      loop(coll.toIterator, initial)
-    }
-
-    /**
-    Reduce while accumulation function returns Some. Stops on first None.
-
-    @param accumulate accumulation function
-     */
-    def reduceWhile[A1 >: A](accumulate: (A1, A1) => Option[A1]): A1 =
-      reduceLeftWhile(accumulate)
-
-    /**
-    Reduce while accumulation function returns Some. Stops on first None.
-
-    @param accumulate accumulation function
-     */
-    def reduceLeftWhile[A1 >: A](accumulate: (A1, A1) => Option[A1]): A1 = {
-      val it = coll.toIterator
-      if (it.hasNext)
-        it.foldWhile[A1](it.next)(accumulate)
-      else
-        throw new UnsupportedOperationException("empty.reduceLeftWhile")
-    }
-  }
-}
-=======
-///*
-// * Copyright 2019-2020 Alberto Paro
-// *
-// * Licensed under the Apache License, Version 2.0 (the "License");
-// * you may not use this file except in compliance with the License.
-// * You may obtain a copy of the License at
-// *
-// *     http://www.apache.org/licenses/LICENSE-2.0
-// *
-// * Unless required by applicable law or agreed to in writing, software
-// * distributed under the License is distributed on an "AS IS" BASIS,
-// * WITHOUT WARRANTIES OR CONDITIONS OF ANY KIND, either express or implied.
-// * See the License for the specific language governing permissions and
-// * limitations under the License.
-// */
-//
 //package zio.common.collection
 //
 //import scala.annotation.tailrec
@@ -351,5 +173,4 @@
 //        throw new UnsupportedOperationException("empty.reduceLeftWhile")
 //    }
 //  }
-//}
->>>>>>> 2e9aab0c
+//}