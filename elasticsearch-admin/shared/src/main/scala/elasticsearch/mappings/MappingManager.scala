--- conflicted
+++ resolved
@@ -24,21 +24,13 @@
 import zio.auth.AuthContext
 import zio.circe.CirceUtils
 import zio.exception.IndexNotFoundException
-<<<<<<< HEAD
-import zio.logging.{ LogLevel, Logging }
-=======
 import zio.logging._
->>>>>>> 2e9aab0c
 import zio.{ Ref, ZIO }
 
 import scala.collection.mutable
 
 class MappingManager()(
-<<<<<<< HEAD
-  implicit loggingService: Logging.Service,
-=======
   implicit logger: Logger[String],
->>>>>>> 2e9aab0c
   val indicesService: IndicesService.Service,
   val clusterService: ClusterService.Service
 ) {
@@ -136,11 +128,7 @@
         if (emptyCol.nonEmpty) {
           val newMapping =
             mapping.properties.filterNot(p => emptyCol.contains(p._1))
-<<<<<<< HEAD
-          (loggingService.logger.log(LogLevel.Info)(s"Removing columns: $emptyCol") *>
-=======
           (logger.log(LogLevel.Info)(s"Removing columns: $emptyCol") *>
->>>>>>> 2e9aab0c
             ZIO.succeed(mapping.copy(properties = newMapping) -> emptyCol))
         } else ZIO.succeed(mapping -> Nil)
     }
