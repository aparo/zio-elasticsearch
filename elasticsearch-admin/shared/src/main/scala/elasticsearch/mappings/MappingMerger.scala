/*
 * Copyright 2019-2020 Alberto Paro
 *
 * Licensed under the Apache License, Version 2.0 (the "License");
 * you may not use this file except in compliance with the License.
 * You may obtain a copy of the License at
 *
 *     http://www.apache.org/licenses/LICENSE-2.0
 *
 * Unless required by applicable law or agreed to in writing, software
 * distributed under the License is distributed on an "AS IS" BASIS,
 * WITHOUT WARRANTIES OR CONDITIONS OF ANY KIND, either express or implied.
 * See the License for the specific language governing permissions and
 * limitations under the License.
 */

package elasticsearch.mappings

import zio.circe.CirceUtils
import zio.exception.MergeMappingException
import zio.circe.diffson.circe._
import io.circe.Json
import io.circe.syntax._
import cats.implicits._
import zio.UIO
<<<<<<< HEAD
import zio.logging.{ LogLevel, Logging }
=======
import zio.logging._
>>>>>>> 2e9aab0c

import scala.collection.mutable.ListBuffer

class MappingMerger(logger: Logger[String]) {
  def logDebug(s: => String): UIO[Unit] =
    logger.log(LogLevel.Debug)(s)

  def merge(schemaMappings: List[(String, Mapping)]): Either[List[MergeMappingException], Mapping] =
    if (schemaMappings.isEmpty) Right(RootDocumentMapping())
    else if (schemaMappings.length == 1) Right(schemaMappings.head._2)
    else {
      val (fname, fmapping) = schemaMappings.head
      var mapping = fmapping
      val errors = new ListBuffer[MergeMappingException]
      schemaMappings.tail.foreach {
        case (nName, nMapping) =>
          merge(fname, mapping, nName, nMapping) match {
            case Left(newErrors)   => errors ++= newErrors
            case Right(newMapping) => mapping = newMapping
          }
      }
      if (errors.nonEmpty) Left(errors.toList)
      else Right(mapping)
    }

  /**
   * Try to merge two mapping. Return new mapping or exception and way to fix in other case
   * @param sourceName the current mapping name
   * @param sourceMapping the source mapping
   * @param destName the other mapping name
   * @param destMapping the mapping to merge
   * @return The merged mapping or the an an Exception
   * */
  def merge(
    sourceName: String,
    sourceMapping: Mapping,
    destName: String,
    destMapping: Mapping
  ): Either[List[MergeMappingException], Mapping] =
    if (sourceMapping.`type` != destMapping.`type`) {
      Left(
        List(
          MergeMappingException(
            "No compatible Mappings",
            s"The mappings of different types $sourceName - $destName are in conflict $sourceMapping != $destMapping"
          )
        )
      )
    } else {
      sourceMapping.`type` match {
        case ObjectMapping.typeName =>
          val src = sourceMapping.asInstanceOf[ObjectMapping]
          val dest = destMapping.asInstanceOf[ObjectMapping]

          if (src == dest) { //fast check
            Right(src)
          } else {
            for {
              newMapping <- mergePropertiesObject(
                sourceName,
                src.copy(properties = Map()),
                src.properties,
                destName,
                dest.copy(properties = Map()),
                dest.properties
              )
            } yield newMapping._1.asInstanceOf[ObjectMapping].copy(properties = newMapping._2)
          }

        case NestedMapping.typeName =>
          val src = sourceMapping.asInstanceOf[NestedMapping]
          val dest = destMapping.asInstanceOf[NestedMapping]

          if (src == dest) { //fast check
            Right(src)
          } else {
            val result = mergePropertiesObject(
              sourceName,
              src.copy(properties = Map()),
              src.properties,
              destName,
              dest.copy(properties = Map()),
              dest.properties
            )
            result.map {
              case (mapping, newProperties) =>
                mapping.asInstanceOf[NestedMapping].copy(properties = newProperties)
            }
          }

        case RootDocumentMapping.typeName =>
          val src = sourceMapping.asInstanceOf[RootDocumentMapping]
          val dest = destMapping.asInstanceOf[RootDocumentMapping]

          if (src == dest) { //fast check
            Right(src)
          } else {
            val result = mergePropertiesObject(
              sourceName,
              src.copy(properties = Map()),
              src.properties,
              destName,
              dest.copy(properties = Map()),
              dest.properties
            )
            result.map {
              case (mapping, newProperties) =>
                mapping.asInstanceOf[RootDocumentMapping].copy(properties = newProperties)
            }
          }

        case _ =>
          mergeSimpleMappings(sourceName, sourceMapping, destName, destMapping)
      }
    }

  /**
   * Try to merge two mappings of Nested/Object/RootDocument. Return new mapping/properties or exception and way to fix in other case
   * @param sourceName the current mapping name
   * @param sourceMapping the source mapping
   * @param sourceProperties the source properties of the mapping
   * @param destName the other mapping name
   * @param destMapping the mapping to merge
   * @param destProperties the properties of the other mapping
   * @return The merged mapping or the an an Exception
   * */
  private def mergePropertiesObject(
    sourceName: String,
    sourceMapping: Mapping,
    sourceProperties: Map[String, Mapping],
    destName: String,
    destMapping: Mapping,
    destProperties: Map[String, Mapping]
  ): Either[List[MergeMappingException], (Mapping, Map[String, Mapping])] = {
    //first we check mapping without properties
    val result =
      mergeSimpleMappings(sourceName, sourceMapping, destName, destMapping)
    val (fieldsErrors, properties) =
      mergeMapMappings(sourceName, sourceProperties, destName, destProperties)
    if (fieldsErrors.nonEmpty)
      Left(fieldsErrors)
    else
      result match {
        case Left(simpleErrors) =>
          Left(simpleErrors ++ fieldsErrors)
        case Right(mapping) =>
          Right(mapping -> properties)
      }
  }

  private def mergeMapMappings(
    sourceName: String,
    sourceProperties: Map[String, Mapping],
    destName: String,
    destProperties: Map[String, Mapping]
  ): (List[MergeMappingException], Map[String, Mapping]) = {

    val propertiesToCheck =
      sourceProperties.keySet.intersect(destProperties.keySet)

    var newFields: List[(String, Mapping)] = sourceProperties.toList ++ destProperties.toList
    val errors = new ListBuffer[MergeMappingException]()

    if (propertiesToCheck.nonEmpty) {
      propertiesToCheck.foreach { propertyName =>
        val result =
          merge(
            s"$sourceName.$propertyName",
            sourceProperties(propertyName),
            s"$destName.$propertyName",
            destProperties(propertyName)
          )
        result match {
          case Left(mergeErrors) =>
            errors ++= mergeErrors
          case Right(prop) =>
            newFields ::= (propertyName -> prop)
        }
      }
    }
    errors.toList -> newFields.toMap
  }

  private def mergeSimpleMappings(
    sourceName: String,
    sourceMapping: Mapping,
    destName: String,
    destMapping: Mapping
  ): Either[List[MergeMappingException], Mapping] = {
    var source = sourceMapping.asJson
    val patch = JsonDiff.diff(source, destMapping.asJson, true)
    if (patch.ops.isEmpty) {
      Right(sourceMapping)
    } else {
      //we process fields once

      var fieldsProcessed = false

      val errors = new ListBuffer[MergeMappingException]()

      def mergeFields(): Unit =
        // we process fields once
        if (!fieldsProcessed) {
          val (mergeErrors, fields) = mergeMapMappings(
            sourceName + ".fields",
            sourceMapping.fields,
            destName + ".fields",
            destMapping.fields
          )
          errors ++= mergeErrors
          source = Json.fromJsonObject(
            source.asObject.get.add("fields", CirceUtils.joClean(fields.asJson))
          )
          fieldsProcessed = true
        }

      patch.foreach {
        case op @ Replace(path, value, old) =>
          val realPath = path.serialize.substring(1)
          if (realPath == "type") {
            errors += MergeMappingException(
              "No compatible Mappings",
              s"The mappings of different types $sourceName - $destName are in conflict $sourceMapping != $destMapping"
            )
          } else if (realPath.startsWith("fields/")) {
            mergeFields()
          } else {
            if (value.isNull) {
              //we skip null value
              logDebug(
                s"Mapping Merge: $destName $realPath should be set to ${old.get}"
              )
            } else {
              old.foreach { oldValue =>
                if (oldValue.isNull) {
                  //we can replace without conflicts
                  logDebug(
                    s"Mapping Merge: $sourceName $realPath will be set to $value"
                  )
                  source = op(source)
                } else {
                  errors += MergeMappingException(
                    "No compatible Mappings",
                    s"The mappings of values of $sourceName.$realPath - $destName.$realPath are in conflict $oldValue != $value"
                  )
                }
              }

            }

          }

        case Add(path, _) =>
          val realpath = path.serialize.substring(1)
          if (realpath.startsWith("fields/")) mergeFields()
        case Copy(_, _) =>
        case Move(_, _) =>
        case Remove(path, _) =>
          val realpath = path.serialize.substring(1)
          if (realpath.startsWith("fields/")) mergeFields()

        case Test(_, _) =>
      }
      source = Json.fromJsonObject(source.asObject.get.filter(v => !v._2.isNull))
      if (errors.nonEmpty) Left(errors.toList)
      else
        source.as[Mapping].leftMap(c => List(MergeMappingException(c.toString(), "check merging")))
    }
  }
}<|MERGE_RESOLUTION|>--- conflicted
+++ resolved
@@ -23,11 +23,7 @@
 import io.circe.syntax._
 import cats.implicits._
 import zio.UIO
-<<<<<<< HEAD
-import zio.logging.{ LogLevel, Logging }
-=======
 import zio.logging._
->>>>>>> 2e9aab0c
 
 import scala.collection.mutable.ListBuffer
 
