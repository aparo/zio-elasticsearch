--- conflicted
+++ resolved
@@ -105,11 +105,7 @@
     this.copy(suggestions = suggestions + (name -> sugg))
 
   def addPhraseSuggest(name: String, field: String, text: String): TypedQueryBuilder[T] =
-<<<<<<< HEAD
-    this.copy(suggestions = this.suggestions + (name → internalPhraseSuggester(field = field, text = text)))
-=======
     this.copy(suggestions = this.suggestions + (name -> internalPhraseSuggester(field = field, text = text)))
->>>>>>> 2e9aab0c
 
   def upgradeToScan(scrollTime: String = "5m"): TypedQueryBuilder[T] =
     if (this.aggregations.isEmpty && this.sort.isEmpty)
