/*
 * Copyright 2019-2020 Alberto Paro
 *
 * Licensed under the Apache License, Version 2.0 (the "License");
 * you may not use this file except in compliance with the License.
 * You may obtain a copy of the License at
 *
 *     http://www.apache.org/licenses/LICENSE-2.0
 *
 * Unless required by applicable law or agreed to in writing, software
 * distributed under the License is distributed on an "AS IS" BASIS,
 * WITHOUT WARRANTIES OR CONDITIONS OF ANY KIND, either express or implied.
 * See the License for the specific language governing permissions and
 * limitations under the License.
 */

package elasticsearch.orm

import cats.implicits._
import elasticsearch.client._
import elasticsearch.requests.UpdateRequest
import elasticsearch.responses.{ HitResponse, ResultDocument, SearchResponse }
import elasticsearch.nosql.suggestion.Suggestion
import elasticsearch.{ ClusterService, ESCursor, ElasticSearchConstants, ZioResponse }
import io.circe._
import io.circe.syntax._
import zio.circe.CirceUtils
import zio.common.NamespaceUtils
import elasticsearch.aggregations._
import zio.exception.{ FrameworkException, MultiDocumentException }
import elasticsearch.highlight.{ Highlight, HighlightField }
import elasticsearch.mappings.RootDocumentMapping
import elasticsearch.queries.{ BoolQuery, MatchAllQuery, Query }
import elasticsearch.responses.aggregations.DocCountAggregation
import elasticsearch.sort.Sort._
import elasticsearch.sort._
import elasticsearch.responses.indices.IndicesRefreshResponse
import zio.stream._
import zio.auth.AuthContext
import zio.logging._
import zio.logging.log

final case class QueryBuilder(
  indices: Seq[String] = Seq.empty,
  docTypes: Seq[String] = Seq.empty,
  queries: List[Query] = Nil,
  filters: List[Query] = Nil,
  postFilters: List[Query] = Nil,
  fields: Seq[String] = Seq.empty,
  from: Int = 0,
  size: Int = -1,
  highlight: Highlight = Highlight(),
  explain: Boolean = false,
  bulkRead: Int = -1,
  sort: Sort = EmptySort,
  searchType: Option[String] = None,
  scrollTime: Option[String] = None,
  timeout: Long = 0,
  version: Boolean = true,
  trackScore: Boolean = false,
  searchAfter: Array[AnyRef] = Array(),
  source: SourceSelector = SourceSelector(),
  suggestions: Map[String, Suggestion] = Map.empty[String, Suggestion],
  aggregations: Map[String, Aggregation] = Map.empty[String, Aggregation],
  isSingleJson: Boolean = true,
  extraBody: Option[JsonObject] = None
)(implicit val authContext: AuthContext, val clusterService: ClusterService.Service)
    extends BaseQueryBuilder {

  def body: Any = toJson

  def urlPath: String = makeUrl(getRealIndices(indices), docTypes, "_search")

  def highlight(highlight: Highlight): QueryBuilder =
    this.copy(highlight = highlight)

  def highlight(highlights: (String, HighlightField)*): QueryBuilder = {
    val newHighlight = this.highlight.copy(fields = highlights.toMap)
    this.copy(highlight = newHighlight)
  }

  def indices(indices: Seq[String]): QueryBuilder =
    this.copy(indices = indices)

  def index(index: String): QueryBuilder = this.copy(indices = Seq(index))

  def types(types: Seq[String]): QueryBuilder = this.copy(docTypes = types)

  def `type`(`type`: String): QueryBuilder = this.copy(docTypes = Seq(`type`))

  /**
   * Set the size to maximum value for returning documents
   *
   * @return the new querybuilder
   */
  def setSizeToMaximum(): QueryBuilder =
    this.copy(size = ElasticSearchConstants.MAX_RETURNED_DOCUMENTS)

  def setSize(i: Int): QueryBuilder =
    if (i >= 0)
      this.copy(size = i)
    else if (i >= ElasticSearchConstants.MAX_RETURNED_DOCUMENTS)
      this.copy(size = ElasticSearchConstants.MAX_RETURNED_DOCUMENTS)
    else this

  def filterF(myFilters: Query*): QueryBuilder = {
    val newFilters = this.filters ++ myFilters
    this.copy(filters = newFilters)
  }

  def filterNotF(myFilters: Query*): QueryBuilder = {

    val newFilters: List[Query] = this.filters ::: BoolQuery(mustNot = myFilters.toList) :: Nil

    this.copy(filters = newFilters)
  }

  def drop(i: Int): QueryBuilder = this.copy(from = i)

  def take(i: Int): QueryBuilder =
    this.copy(size = Math.min(i, ElasticSearchConstants.MAX_RETURNED_DOCUMENTS).toInt)

  def bulkRead(i: Int): QueryBuilder =
    this.copy(bulkRead = Math.min(i, ElasticSearchConstants.MAX_RETURNED_DOCUMENTS).toInt)

  def length: ZioResponse[Long] = {
    //we need to expand alias
    val (currDocTypes, extraFilters) =
      clusterService.mappings.expandAlias(indices = getRealIndices(indices))

    var qb = this.copy(size = 0, indices = getRealIndices(indices))
    this.buildQuery(extraFilters) match {
      case q: MatchAllQuery =>
      case q                => qb = qb.filterF(q)
    }
    clusterService.search(qb).map(_.total.value)
  }

  def count: ZioResponse[Long] = length

  def noSource: QueryBuilder = this.copy(source = SourceSelector.noSource)

  def source(disabled: Boolean): QueryBuilder =
    this.copy(source = if (disabled) SourceSelector.noSource else SourceSelector.all)

  //  def sortBy(projection: T => Any): QueryBuilder = macro QueryMacro.sortBy[T]

  def sortBy(sort: Sorter): QueryBuilder =
    this.copy(sort = this.sort ::: sort :: Nil)

  //  def withQuery(projection: T => Boolean): QueryBuilder = macro QueryMacro.filter[T]

  def addAggregation(name: String, agg: Aggregation): QueryBuilder =
    this.copy(aggregations = aggregations + (name -> agg))

  def addTermsAggregation(name: String, field: String, size: Int = 10): QueryBuilder =
    this.copy(aggregations = aggregations + (name -> TermsAggregation(field = field, size = size)))

  def addCardinalityAggregation(name: String, field: String): QueryBuilder =
    this.copy(aggregations = aggregations + (name -> CardinalityAggregation(field = field)))

  def addSumAggregation(name: String, field: String): QueryBuilder =
    this.copy(aggregations = aggregations + (name -> SumAggregation(field = field)))

  def addMinAggregation(name: String, field: String): QueryBuilder =
    this.copy(aggregations = aggregations + (name -> MinAggregation(field = field)))

  def addMaxAggregation(name: String, field: String): QueryBuilder =
    this.copy(aggregations = aggregations + (name -> MaxAggregation(field = field)))

  def addAvgAggregation(name: String, field: String): QueryBuilder =
    this.copy(aggregations = aggregations + (name -> AvgAggregation(field = field)))

  def toList: ZioResponse[List[HitResponse]] =
    results.map(_.hits.toList)

  def results: ZioResponse[SearchResponse] =
    clusterService.search(this)

  private def buildNestedAggs(
    paths: List[String],
    aggregations: Map[String, Aggregation] = Map.empty[String, Aggregation]
  ): Map[String, Aggregation] =
    if (paths.isEmpty) {
      aggregations
    } else {
      buildNestedAggs(paths.tail, Map(paths.head -> NestedAggregation(paths.head, aggregations)))
    }

  def buildGroupBy(
    fields: List[String],
    groupByAggregations: List[GroupByAggregation],
    mapping: RootDocumentMapping
  ): Map[String, Aggregation] =
    if (fields.nonEmpty) {
      var aggregations: Map[String, Aggregation] =
        Map.empty[String, Aggregation]
      val nestedPaths: List[String] = mapping.getNestedPaths(fields.head) //TODO fix dimension
      aggregations ++= Map(
        fields.head -> TermsAggregation(
          fields.head,
          size = Int.MaxValue,
          aggregations = buildGroupBy(fields.tail, groupByAggregations, mapping)
        )
      )
      aggregations ++= Map(
        fields.head + "_missing" -> MissingAggregation(
          fields.head,
          aggregations = buildGroupBy(fields.tail, groupByAggregations, mapping)
        )
      )
      if (nestedPaths.isEmpty)
        aggregations
      else
        buildNestedAggs(nestedPaths.reverse, aggregations)
    } else {
      groupByAggregations
        .filter(_.isInstanceOf[MetricGroupByAggregation])
        .map(g => g.name -> g.asInstanceOf[MetricGroupByAggregation].getAggregation)
        .toMap ++
        groupByAggregations
          .filter(_.isInstanceOf[Concat])
          .map(g => g.name -> g.asInstanceOf[Concat].getAggregation)
          .toMap
    }

  case class GroupByResultKey(key: String, value: Json, count: Double)

  def extractGroupBy(
    result: Map[String, elasticsearch.responses.aggregations.Aggregation],
    fields: List[String],
    groupByAggregations: List[GroupByAggregation],
    keys: Map[Int, GroupByResultKey] = Map.empty[Int, GroupByResultKey],
    calcId: (JsonObject => String)
  ): List[JsonObject] =
    if (fields.nonEmpty) {
      val i = keys.keys match {
        case k if k.isEmpty => 0
        case k              => k.max + 1
      }
      result.flatMap {
        case (name, agg) =>
          if (name.endsWith("_missing") || agg.isInstanceOf[DocCountAggregation]) {
            val newName = name.replaceAll("_missing$", "")
            if (agg.asInstanceOf[DocCountAggregation].docCount < 0)
              extractGroupBy(
                agg.asInstanceOf[DocCountAggregation].subAggs,
                fields.tail,
                groupByAggregations,
                keys ++
                  Map(
                    i -> GroupByResultKey(name, Json.fromString("null"), agg.asInstanceOf[DocCountAggregation].docCount)
                  ),
                calcId
              )
            else
              Nil
          } else {
            agg.asInstanceOf[elasticsearch.responses.aggregations.BucketAggregation].buckets.flatMap { b =>
              extractGroupBy(
                b.subAggs,
                fields.tail,
                groupByAggregations,
                keys ++ Map(i -> GroupByResultKey(name, b.key, b.docCount.toDouble)),
                calcId
              )
            }
          }
      }.toList
    } else {
      var obj = JsonObject.fromMap(keys.values.map(b => b.key.replace(".", "_") -> b.value).toMap)

      groupByAggregations.filter(_.isInstanceOf[MetricGroupByAggregation]).foreach { g =>
        val ret =
          g.asInstanceOf[MetricGroupByAggregation].getValue(result.find(_._1 == g.name).head._2)
        obj = (g.name.replace(".", "_") -> ret) +: obj
      }
      val count = groupByAggregations.filter(_.isInstanceOf[Count])
      if (count.nonEmpty) {
        obj = (count.head.name.replace(".", "_") -> Json.fromDoubleOrString(keys(keys.keySet.max).count)) +: obj
      }
      groupByAggregations.filter(_.isInstanceOf[Concat]).foreach { co =>
        val name = co.asInstanceOf[Concat].name
        val values =
          result(name).asInstanceOf[elasticsearch.responses.aggregations.BucketAggregation].buckets.map(_.key)
        obj = (name.replace(".", "_") -> values.asJson) +: obj
      }
      groupByAggregations.filter(_.isInstanceOf[Computed]).foreach { a =>
        val c = a.asInstanceOf[Computed]
        CirceUtils.resolveSingleField[Double](obj, c.field).toOption.foreach { v =>
          obj = (c.name.replace(".", "_") -> c.calc(v).asJson) +: obj
        }
      }
      val id = calcId(obj)
      List(
        JsonObject.fromMap(
          Map(
            "_id" -> id.asJson,
            "_index" -> getRealIndices(indices).head.asJson,
            "_docType" -> docTypes.head.asJson,
            "_source" -> (("id" -> Json.fromString(id)) +: obj).asJson
          )
        )
      )
    }

  def setGroupBy(
    fields: List[String],
    groupByAggregations: List[GroupByAggregation],
    mapping: RootDocumentMapping
  ): QueryBuilder =
    this.copy(aggregations = buildGroupBy(fields, groupByAggregations, mapping))

  def groupByResults(
    fields: List[String],
    groupByAggregations: List[GroupByAggregation],
    calcId: (JsonObject => String) = { x: JsonObject =>
      x.toString
    }
  ): ZioResponse[List[JsonObject]] =
    this.results.map(result => extractGroupBy(result.aggregations, fields, groupByAggregations, calcId = calcId))

  def getOrElse(default: JsonObject): ZioResponse[HitResponse] =
    this.get.map {
      case Some(d) => d
      case None =>
        ResultDocument("", getRealIndices(indices).head, docTypes.head, iSource = Right(default))
    }

  def getOrCreate(default: JsonObject): ZioResponse[(Boolean, HitResponse)] =
    this.get.map {
      case Some(d) => (false, d)
      case None =>
        (
          true,
          ResultDocument(
            getRealIndices(indices).head,
            docTypes.head,
            "",
            iSource = Right(default)
            //iSource = Right(default.asInstanceOf[NoSqlObject[_]].save().asInstanceOf[JsonObject])
          )
        )
    }

  def getLastUpdate[T: Decoder](field: String): ZioResponse[Option[T]] = {
    val qs = this.copy(
      sort = FieldSort(field = field, order = SortOrder.Desc) :: Nil,
      size = 1,
      source = SourceSelector(List(field))
    )
    qs.results.map { result =>
      result.hits.headOption.flatMap { hit =>
        hit.iSource.map(j => CirceUtils.resolveSingleField[T](j, field).toOption).toOption match {
          case Some(x) => x
          case _       => None
        }
      }
    }
  }

  def get: ZioResponse[Option[HitResponse]] =
    this.toVector.map { result =>
      result.length match {
        case 0 => None
        case 1 => Some(result.head)
        case _ => throw MultiDocumentException("Multi value returned in get()")
      }
    }

  def toVector: ZioResponse[Vector[HitResponse]] =
    results.map(_.hits.toVector)

  def delete() = {
    //we need to expand alias
    val (currDocTypes, extraFilters) =
      clusterService.mappings.expandAlias(indices = getRealIndices(indices))

    this
      .copy(indices = this.getRealIndices(indices), docTypes = currDocTypes)
      .filterF(this.buildQuery(extraFilters))
      .scan
      .foreach { item =>
        import RichResultDocument._
        item.delete(bulk = true)
      }
    refresh
  }

  def refresh: ZioResponse[IndicesRefreshResponse] =
    clusterService.indicesService.refresh(indices = indices)

  def sortRandom: QueryBuilder =
    this.copy(sort = this.sort ::: Sorter.random() :: Nil)

  def scanHits: Stream[FrameworkException, HitResponse] =
    clusterService.searchScanRaw(this.setScan())

  def scroll: ESCursor[JsonObject] =
    clusterService.searchScroll(this)

  /*
   * Expand the mapping alias
   */
  def expandAlias: QueryBuilder = {
    //we need to expand alias
    val (currDocTypes, extraFilters) =
      clusterService.mappings.expandAlias(indices = getRealIndices(indices))

    this.copy(filters = filters ::: extraFilters, docTypes = currDocTypes)
  }

  def addPhraseSuggest(name: String, field: String, text: String): QueryBuilder =
<<<<<<< HEAD
    this.copy(suggestions = this.suggestions + (name → internalPhraseSuggester(field = field, text = text)))
=======
    this.copy(suggestions = this.suggestions + (name -> internalPhraseSuggester(field = field, text = text)))
>>>>>>> 2e9aab0c

  def valueList[R: Decoder](field: String): Stream[FrameworkException, R] = {
    var queryBuilder: QueryBuilder = this.copy(
      fields = Seq(field),
      bulkRead =
        if (this.bulkRead > 0) this.bulkRead
        else NamespaceUtils.defaultBulkReaderForValueList
    )

    field match {
      case "_id" | "id" =>
        queryBuilder = queryBuilder.copy(fields = List())
      case default => default
    }
    Cursors.field[R](queryBuilder, field)
  }

  def toTyped[T: Encoder: Decoder]: TypedQueryBuilder[T] =
    new TypedQueryBuilder[T](
      queries = queries,
      filters = filters,
      postFilters = postFilters,
      fields = fields,
      indices = indices,
      docTypes = docTypes,
      from = from,
      size = size,
      highlight = highlight,
      explain = explain,
      bulkRead = bulkRead,
      sort = sort,
      searchType = searchType,
      scrollTime = scrollTime,
      timeout = timeout,
      version = version,
      trackScore = trackScore,
      searchAfter = searchAfter,
      isSingleJson = isSingleJson,
      suggestions = suggestions,
      aggregations = aggregations,
      source = source
    )

  def values(fields: String*): Stream[FrameworkException, JsonObject] = {
    val queryBuilder: QueryBuilder = this.copy(
      fields = fields,
      bulkRead =
        if (this.bulkRead > 0) this.bulkRead
        else NamespaceUtils.defaultBulkReaderForValueList
    )
    Cursors.fields(queryBuilder)
  }

  def multiGet(index: String, docType: String, ids: Seq[String]): ZioResponse[List[HitResponse]] =
    clusterService.baseElasticSearchService.mget[JsonObject](getRealIndices(List(index)).head, docType, ids.toList)

  def update(doc: JsonObject, bulk: Boolean = false, refresh: Boolean = false) = {

    def processUpdate(): ZioResponse[Int] =
      scan.map { record =>
        val ur = UpdateRequest(
          index = record.index,
          id = record.id.toString,
          body = JsonObject.fromMap(Map("doc" -> doc.asJson))
        )
        if (bulk) {
          clusterService.baseElasticSearchService.addToBulk(ur).unit
        } else {
          clusterService.baseElasticSearchService.update(ur).unit
        }

      }.run(Sink.foldLeft[Any, Int](0)((i, _) => i + 1))

    for {
      size <- processUpdate()
      _ <- clusterService.indicesService.refresh().when(refresh)
    } yield size
  }

  def scan: ESCursor[JsonObject] =
    clusterService.searchScan(this.setScan())

  def updateFromDocument(updateFunc: JsonObject => JsonObject, bulk: Boolean = true, refresh: Boolean = false) = {
    def processUpdate(): ZioResponse[Int] =
      scan.map { record =>
        val ur = UpdateRequest(
          index = record.index,
          id = record.id.toString,
          body = JsonObject.fromMap(Map("doc" -> updateFunc(record.source).asJson))
        )
        if (bulk)
          clusterService.baseElasticSearchService.addToBulk(ur)
        else clusterService.baseElasticSearchService.update(ur)

      }.run(Sink.foldLeft[Any, Int](0)((i, _) => i + 1))

    for {
      size <- processUpdate()
      _ <- clusterService.indicesService.refresh().when(refresh)
    } yield size

  }

  /*scan management*/
  def setScan(scrollTime: String = "5m"): QueryBuilder =
    this.copy(
      searchType = Some("scan"),
      scrollTime = Some(scrollTime),
      sort = this.sort ::: FieldSort("_doc") :: Nil, // TODO add only a _doc
      aggregations = Map(),
      size = if (size != -1) 100 else size
    )

  def updateFromBody(json: JsonObject): QueryBuilder = {
    var qb = this
    json.toList.foreach {
      case (name, jsn) =>
        name match {
          case "query" =>
            jsn.as[Query] match {
              case Left(ex) =>
                log.error(s"${ex}")
              case Right(query) =>
                qb = qb.copy(queries = query :: this.queries)
            }

          case "filters" =>
            if (jsn.isArray) {
              jsn.as[List[Query]] match {
                case Left(ex) =>
                  log.error(s"${ex}")
                case Right(filts) =>
                  qb = qb.copy(filters = this.filters ::: filts)
              }
            }
            if (jsn.isObject) {
              jsn.as[Query] match {
                case Left(ex) =>
                  log.error(s"${ex}")
                case Right(query) =>
                  qb = qb.copy(filters = query :: this.filters)
              }
            }
          case "post_filter" =>
            jsn.as[Query] match {
              case Left(ex) =>
                log.error(s"${ex}")
              case Right(query) =>
                qb = qb.copy(postFilters = query :: this.postFilters)
            }
          case "from" =>
            if (jsn.isNumber) {
              val value = jsn.asNumber.get.toBigDecimal.get.toInt
              if (value >= 0)
                qb = qb.copy(from = value)
            }
          case "size" =>
            if (jsn.isNumber) {
              val value = jsn.asNumber.get.toBigDecimal.get.toInt
              if (value >= 0)
                qb = qb.copy(size = value)
            }
          case "_source" =>
            jsn.as[SourceSelector] match {
              case Left(ex) =>
                log.error(s"${ex}")
              case Right(value) =>
                if (!value.isEmpty)
                  qb = qb.copy(source = value)
            }
          case "version" =>
            if (jsn.isBoolean) {
              qb = qb.copy(version = jsn.asBoolean.get)
            }

          case "sort" =>
            if (jsn.isArray) {
              jsn.as[List[Sorter]] match {
                case Left(ex) =>
                  log.error(s"${ex}")
                case Right(sorters) =>
                  qb = qb.copy(sort = sorters)
              }
            }
            if (jsn.isObject) {
              jsn.as[Sorter] match {
                case Left(ex) =>
                  log.error(s"${ex}")
                case Right(sorter) =>
                  qb = qb.copy(sort = List(sorter))
              }
            }
          case "aggs" | "aggregations" =>
            jsn.as[Aggregation.Aggregations] match {
              case Left(ex) =>
                log.error(s"${ex}")
              case Right(agg) =>
                qb = qb.copy(aggregations = agg)

            }
          //TODO add highlights
        }
    }

    qb

  }

}

object QueryBuilder {

  def apply(
    index: String
  )(implicit authContext: AuthContext, logging: Logging, client: ClusterService.Service): QueryBuilder =
    new QueryBuilder(indices = Seq(index))(authContext, client)

}<|MERGE_RESOLUTION|>--- conflicted
+++ resolved
@@ -411,11 +411,7 @@
   }
 
   def addPhraseSuggest(name: String, field: String, text: String): QueryBuilder =
-<<<<<<< HEAD
-    this.copy(suggestions = this.suggestions + (name → internalPhraseSuggester(field = field, text = text)))
-=======
     this.copy(suggestions = this.suggestions + (name -> internalPhraseSuggester(field = field, text = text)))
->>>>>>> 2e9aab0c
 
   def valueList[R: Decoder](field: String): Stream[FrameworkException, R] = {
     var queryBuilder: QueryBuilder = this.copy(
