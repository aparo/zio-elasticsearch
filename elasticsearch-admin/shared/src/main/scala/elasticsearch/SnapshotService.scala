/*
 * Copyright 2019-2020 Alberto Paro
 *
 * Licensed under the Apache License, Version 2.0 (the "License");
 * you may not use this file except in compliance with the License.
 * You may obtain a copy of the License at
 *
 *     http://www.apache.org/licenses/LICENSE-2.0
 *
 * Unless required by applicable law or agreed to in writing, software
 * distributed under the License is distributed on an "AS IS" BASIS,
 * WITHOUT WARRANTIES OR CONDITIONS OF ANY KIND, either express or implied.
 * See the License for the specific language governing permissions and
 * limitations under the License.
 */

package elasticsearch

import elasticsearch.ElasticSearchService.ElasticSearchService
import elasticsearch.client.SnapshotActionResolver
import elasticsearch.requests.snapshot._
import elasticsearch.responses.snapshot._
import io.circe.JsonObject
import zio.exception.FrameworkException
<<<<<<< HEAD
import zio.logging.Logging
=======
import zio.logging._
>>>>>>> 2e9aab0c
import zio.{ Has, ZIO, ZLayer }

object SnapshotService {

  type SnapshotService = Has[Service]

  trait Service extends SnapshotActionResolver {

    /*
     * Removes stale data from repository.
     * For more info refers to https://www.elastic.co/guide/en/elasticsearch/reference/master/modules-snapshots.html
     *
     * @param repository A repository name
     * @param body body the body of the call
     * @param masterTimeout Explicit operation timeout for connection to master node
     * @param timeout Explicit operation timeout
     */
    def cleanupRepository(
      repository: String,
      body: Option[JsonObject] = None,
      masterTimeout: Option[String] = None,
      timeout: Option[String] = None
    ): ZioResponse[SnapshotCleanupRepositoryResponse] = {
      val request = SnapshotCleanupRepositoryRequest(
        repository = repository,
        body = body,
        masterTimeout = masterTimeout,
        timeout = timeout
      )

      cleanupRepository(request)

    }

    def cleanupRepository(
      request: SnapshotCleanupRepositoryRequest
    ): ZioResponse[SnapshotCleanupRepositoryResponse] = execute(request)

    /*
     * Creates a snapshot in a repository.
     * For more info refers to https://www.elastic.co/guide/en/elasticsearch/reference/master/modules-snapshots.html
     *
     * @param repository A repository name
     * @param snapshot A snapshot name
     * @param body body the body of the call
     * @param masterTimeout Explicit operation timeout for connection to master node
     * @param waitForCompletion Should this request wait until the operation has completed before returning
     */
    def create(
      repository: String,
      snapshot: String,
      body: Option[JsonObject] = None,
      masterTimeout: Option[String] = None,
      waitForCompletion: Boolean = false
    ): ZioResponse[SnapshotCreateResponse] = {
      val request = SnapshotCreateRequest(
        repository = repository,
        snapshot = snapshot,
        body = body,
        masterTimeout = masterTimeout,
        waitForCompletion = waitForCompletion
      )

      create(request)

    }

    def create(
      request: SnapshotCreateRequest
    ): ZioResponse[SnapshotCreateResponse] = execute(request)

    /*
     * Creates a repository.
     * For more info refers to https://www.elastic.co/guide/en/elasticsearch/reference/master/modules-snapshots.html
     *
     * @param repository A repository name
     * @param body body the body of the call
     * @param masterTimeout Explicit operation timeout for connection to master node
     * @param timeout Explicit operation timeout
     * @param verify Whether to verify the repository after creation
     */
    def createRepository(
      repository: String,
      body: JsonObject,
      masterTimeout: Option[String] = None,
      timeout: Option[String] = None,
      verify: Option[Boolean] = None
    ): ZioResponse[SnapshotCreateRepositoryResponse] = {
      val request = SnapshotCreateRepositoryRequest(
        repository = repository,
        body = body,
        masterTimeout = masterTimeout,
        timeout = timeout,
        verify = verify
      )

      createRepository(request)

    }

    def createRepository(
      request: SnapshotCreateRepositoryRequest
    ): ZioResponse[SnapshotCreateRepositoryResponse] = execute(request)

    /*
     * Deletes a snapshot.
     * For more info refers to https://www.elastic.co/guide/en/elasticsearch/reference/master/modules-snapshots.html
     *
     * @param repository A repository name
     * @param snapshot A snapshot name
     * @param masterTimeout Explicit operation timeout for connection to master node
     */
    def delete(
      repository: String,
      snapshot: String,
      masterTimeout: Option[String] = None
    ): ZioResponse[SnapshotDeleteResponse] = {
      val request = SnapshotDeleteRequest(
        repository = repository,
        snapshot = snapshot,
        masterTimeout = masterTimeout
      )

      delete(request)

    }

    def delete(
      request: SnapshotDeleteRequest
    ): ZioResponse[SnapshotDeleteResponse] = execute(request)

    /*
     * Deletes a repository.
     * For more info refers to https://www.elastic.co/guide/en/elasticsearch/reference/master/modules-snapshots.html
     *
     * @param repository A comma-separated list of repository names
     * @param masterTimeout Explicit operation timeout for connection to master node
     * @param timeout Explicit operation timeout
     */
    def deleteRepository(
      repository: Seq[String] = Nil,
      masterTimeout: Option[String] = None,
      timeout: Option[String] = None
    ): ZioResponse[SnapshotDeleteRepositoryResponse] = {
      val request = SnapshotDeleteRepositoryRequest(
        repository = repository,
        masterTimeout = masterTimeout,
        timeout = timeout
      )

      deleteRepository(request)

    }

    def deleteRepository(
      request: SnapshotDeleteRepositoryRequest
    ): ZioResponse[SnapshotDeleteRepositoryResponse] = execute(request)

    /*
     * Returns information about a snapshot.
     * For more info refers to https://www.elastic.co/guide/en/elasticsearch/reference/master/modules-snapshots.html
     *
     * @param repository A repository name
     * @param snapshot A comma-separated list of snapshot names
     * @param ignoreUnavailable Whether to ignore unavailable snapshots, defaults to false which means a SnapshotMissingException is thrown
     * @param masterTimeout Explicit operation timeout for connection to master node
     * @param verbose Whether to show verbose snapshot info or only show the basic info found in the repository index blob
     */
    def get(
      repository: String,
      snapshot: Seq[String] = Nil,
      ignoreUnavailable: Option[Boolean] = None,
      masterTimeout: Option[String] = None,
      verbose: Option[Boolean] = None
    ): ZioResponse[SnapshotGetResponse] = {
      val request = SnapshotGetRequest(
        repository = repository,
        snapshot = snapshot,
        ignoreUnavailable = ignoreUnavailable,
        masterTimeout = masterTimeout,
        verbose = verbose
      )

      get(request)

    }

    def get(request: SnapshotGetRequest): ZioResponse[SnapshotGetResponse] =
      execute(request)

    /*
     * Returns information about a repository.
     * For more info refers to https://www.elastic.co/guide/en/elasticsearch/reference/master/modules-snapshots.html
     *
     * @param local Return local information, do not retrieve the state from master node (default: false)
     * @param masterTimeout Explicit operation timeout for connection to master node
     * @param repository A comma-separated list of repository names
     */
    def getRepository(
      local: Option[Boolean] = None,
      masterTimeout: Option[String] = None,
      repository: Seq[String] = Nil
    ): ZioResponse[SnapshotGetRepositoryResponse] = {
      val request = SnapshotGetRepositoryRequest(
        local = local,
        masterTimeout = masterTimeout,
        repository = repository
      )

      getRepository(request)

    }

    def getRepository(
      request: SnapshotGetRepositoryRequest
    ): ZioResponse[SnapshotGetRepositoryResponse] = execute(request)

    /*
     * Restores a snapshot.
     * For more info refers to https://www.elastic.co/guide/en/elasticsearch/reference/master/modules-snapshots.html
     *
     * @param repository A repository name
     * @param snapshot A snapshot name
     * @param body body the body of the call
     * @param masterTimeout Explicit operation timeout for connection to master node
     * @param waitForCompletion Should this request wait until the operation has completed before returning
     */
    def restore(
      repository: String,
      snapshot: String,
      body: Option[JsonObject] = None,
      masterTimeout: Option[String] = None,
      waitForCompletion: Boolean = false
    ): ZioResponse[SnapshotRestoreResponse] = {
      val request = SnapshotRestoreRequest(
        repository = repository,
        snapshot = snapshot,
        body = body,
        masterTimeout = masterTimeout,
        waitForCompletion = waitForCompletion
      )

      restore(request)

    }

    def restore(
      request: SnapshotRestoreRequest
    ): ZioResponse[SnapshotRestoreResponse] = execute(request)

    /*
     * Returns information about the status of a snapshot.
     * For more info refers to https://www.elastic.co/guide/en/elasticsearch/reference/master/modules-snapshots.html
     *
     * @param ignoreUnavailable Whether to ignore unavailable snapshots, defaults to false which means a SnapshotMissingException is thrown
     * @param masterTimeout Explicit operation timeout for connection to master node
     * @param repository A repository name
     * @param snapshot A comma-separated list of snapshot names
     */
    def status(
      ignoreUnavailable: Option[Boolean] = None,
      masterTimeout: Option[String] = None,
      repository: Option[String] = None,
      snapshot: Seq[String] = Nil
    ): ZioResponse[SnapshotStatusResponse] = {
      val request = SnapshotStatusRequest(
        ignoreUnavailable = ignoreUnavailable,
        masterTimeout = masterTimeout,
        repository = repository,
        snapshot = snapshot
      )

      status(request)

    }

    def status(
      request: SnapshotStatusRequest
    ): ZioResponse[SnapshotStatusResponse] = execute(request)

    /*
     * Verifies a repository.
     * For more info refers to https://www.elastic.co/guide/en/elasticsearch/reference/master/modules-snapshots.html
     *
     * @param repository A repository name
     * @param masterTimeout Explicit operation timeout for connection to master node
     * @param timeout Explicit operation timeout
     */
    def verifyRepository(
      repository: String,
      masterTimeout: Option[String] = None,
      timeout: Option[String] = None
    ): ZioResponse[SnapshotVerifyRepositoryResponse] = {
      val request = SnapshotVerifyRepositoryRequest(
        repository = repository,
        masterTimeout = masterTimeout,
        timeout = timeout
      )

      verifyRepository(request)

    }

    def verifyRepository(
      request: SnapshotVerifyRepositoryRequest
    ): ZioResponse[SnapshotVerifyRepositoryResponse] = execute(request)

  }

  // services

  private case class Live(
<<<<<<< HEAD
    loggingService: Logging.Service,
=======
    logger: Logger[String],
>>>>>>> 2e9aab0c
    baseElasticSearchService: ElasticSearchService.Service,
    httpService: HTTPService.Service
  ) extends Service

  val live: ZLayer[ElasticSearchService, Nothing, Has[Service]] =
    ZLayer.fromService[ElasticSearchService.Service, Service] { (baseElasticSearchService) =>
<<<<<<< HEAD
      Live(baseElasticSearchService.loggingService, baseElasticSearchService, baseElasticSearchService.httpService)
=======
      Live(baseElasticSearchService.logger, baseElasticSearchService, baseElasticSearchService.httpService)
>>>>>>> 2e9aab0c
    }

  // access methods

  /*
   * Removes stale data from repository.
   * For more info refers to https://www.elastic.co/guide/en/elasticsearch/reference/master/modules-snapshots.html
   *
   * @param repository A repository name
   * @param body body the body of the call
   * @param masterTimeout Explicit operation timeout for connection to master node
   * @param timeout Explicit operation timeout
   */
  def cleanupRepository(
    repository: String,
    body: Option[JsonObject] = None,
    masterTimeout: Option[String] = None,
    timeout: Option[String] = None
  ): ZIO[SnapshotService, FrameworkException, SnapshotCleanupRepositoryResponse] = ZIO.accessM[SnapshotService](
    _.get.cleanupRepository(repository = repository, body = body, masterTimeout = masterTimeout, timeout = timeout)
  )

  def cleanupRepository(
    request: SnapshotCleanupRepositoryRequest
  ): ZIO[SnapshotService, FrameworkException, SnapshotCleanupRepositoryResponse] =
    ZIO.accessM[SnapshotService](_.get.execute(request))

  /*
   * Creates a snapshot in a repository.
   * For more info refers to https://www.elastic.co/guide/en/elasticsearch/reference/master/modules-snapshots.html
   *
   * @param repository A repository name
   * @param snapshot A snapshot name
   * @param body body the body of the call
   * @param masterTimeout Explicit operation timeout for connection to master node
   * @param waitForCompletion Should this request wait until the operation has completed before returning
   */
  def create(
    repository: String,
    snapshot: String,
    body: Option[JsonObject] = None,
    masterTimeout: Option[String] = None,
    waitForCompletion: Boolean = false
  ): ZIO[SnapshotService, FrameworkException, SnapshotCreateResponse] =
    ZIO.accessM[SnapshotService](
      _.get.create(
        repository = repository,
        snapshot = snapshot,
        body = body,
        masterTimeout = masterTimeout,
        waitForCompletion = waitForCompletion
      )
    )

  def create(request: SnapshotCreateRequest): ZIO[SnapshotService, FrameworkException, SnapshotCreateResponse] =
    ZIO.accessM[SnapshotService](_.get.execute(request))

  /*
   * Creates a repository.
   * For more info refers to https://www.elastic.co/guide/en/elasticsearch/reference/master/modules-snapshots.html
   *
   * @param repository A repository name
   * @param body body the body of the call
   * @param masterTimeout Explicit operation timeout for connection to master node
   * @param timeout Explicit operation timeout
   * @param verify Whether to verify the repository after creation
   */
  def createRepository(
    repository: String,
    body: JsonObject,
    masterTimeout: Option[String] = None,
    timeout: Option[String] = None,
    verify: Option[Boolean] = None
  ): ZIO[SnapshotService, FrameworkException, SnapshotCreateRepositoryResponse] = ZIO.accessM[SnapshotService](
    _.get.createRepository(
      repository = repository,
      body = body,
      masterTimeout = masterTimeout,
      timeout = timeout,
      verify = verify
    )
  )

  def createRepository(
    request: SnapshotCreateRepositoryRequest
  ): ZIO[SnapshotService, FrameworkException, SnapshotCreateRepositoryResponse] =
    ZIO.accessM[SnapshotService](_.get.execute(request))

  /*
   * Deletes a snapshot.
   * For more info refers to https://www.elastic.co/guide/en/elasticsearch/reference/master/modules-snapshots.html
   *
   * @param repository A repository name
   * @param snapshot A snapshot name
   * @param masterTimeout Explicit operation timeout for connection to master node
   */
  def delete(
    repository: String,
    snapshot: String,
    masterTimeout: Option[String] = None
  ): ZIO[SnapshotService, FrameworkException, SnapshotDeleteResponse] =
    ZIO.accessM[SnapshotService](
      _.get.delete(repository = repository, snapshot = snapshot, masterTimeout = masterTimeout)
    )

  def delete(request: SnapshotDeleteRequest): ZIO[SnapshotService, FrameworkException, SnapshotDeleteResponse] =
    ZIO.accessM[SnapshotService](_.get.execute(request))

  /*
   * Deletes a repository.
   * For more info refers to https://www.elastic.co/guide/en/elasticsearch/reference/master/modules-snapshots.html
   *
   * @param repository A comma-separated list of repository names
   * @param masterTimeout Explicit operation timeout for connection to master node
   * @param timeout Explicit operation timeout
   */
  def deleteRepository(
    repository: Seq[String] = Nil,
    masterTimeout: Option[String] = None,
    timeout: Option[String] = None
  ): ZIO[SnapshotService, FrameworkException, SnapshotDeleteRepositoryResponse] = ZIO.accessM[SnapshotService](
    _.get.deleteRepository(repository = repository, masterTimeout = masterTimeout, timeout = timeout)
  )

  def deleteRepository(
    request: SnapshotDeleteRepositoryRequest
  ): ZIO[SnapshotService, FrameworkException, SnapshotDeleteRepositoryResponse] =
    ZIO.accessM[SnapshotService](_.get.execute(request))

  /*
   * Returns information about a snapshot.
   * For more info refers to https://www.elastic.co/guide/en/elasticsearch/reference/master/modules-snapshots.html
   *
   * @param repository A repository name
   * @param snapshot A comma-separated list of snapshot names
   * @param ignoreUnavailable Whether to ignore unavailable snapshots, defaults to false which means a SnapshotMissingException is thrown
   * @param masterTimeout Explicit operation timeout for connection to master node
   * @param verbose Whether to show verbose snapshot info or only show the basic info found in the repository index blob
   */
  def get(
    repository: String,
    snapshot: Seq[String] = Nil,
    ignoreUnavailable: Option[Boolean] = None,
    masterTimeout: Option[String] = None,
    verbose: Option[Boolean] = None
  ): ZIO[SnapshotService, FrameworkException, SnapshotGetResponse] =
    ZIO.accessM[SnapshotService](
      _.get.get(
        repository = repository,
        snapshot = snapshot,
        ignoreUnavailable = ignoreUnavailable,
        masterTimeout = masterTimeout,
        verbose = verbose
      )
    )

  def get(request: SnapshotGetRequest): ZIO[SnapshotService, FrameworkException, SnapshotGetResponse] =
    ZIO.accessM[SnapshotService](_.get.execute(request))

  /*
   * Returns information about a repository.
   * For more info refers to https://www.elastic.co/guide/en/elasticsearch/reference/master/modules-snapshots.html
   *
   * @param local Return local information, do not retrieve the state from master node (default: false)
   * @param masterTimeout Explicit operation timeout for connection to master node
   * @param repository A comma-separated list of repository names
   */
  def getRepository(
    local: Option[Boolean] = None,
    masterTimeout: Option[String] = None,
    repository: Seq[String] = Nil
  ): ZIO[SnapshotService, FrameworkException, SnapshotGetRepositoryResponse] =
    ZIO.accessM[SnapshotService](
      _.get.getRepository(local = local, masterTimeout = masterTimeout, repository = repository)
    )

  def getRepository(
    request: SnapshotGetRepositoryRequest
  ): ZIO[SnapshotService, FrameworkException, SnapshotGetRepositoryResponse] =
    ZIO.accessM[SnapshotService](_.get.execute(request))

  /*
   * Restores a snapshot.
   * For more info refers to https://www.elastic.co/guide/en/elasticsearch/reference/master/modules-snapshots.html
   *
   * @param repository A repository name
   * @param snapshot A snapshot name
   * @param body body the body of the call
   * @param masterTimeout Explicit operation timeout for connection to master node
   * @param waitForCompletion Should this request wait until the operation has completed before returning
   */
  def restore(
    repository: String,
    snapshot: String,
    body: Option[JsonObject] = None,
    masterTimeout: Option[String] = None,
    waitForCompletion: Boolean = false
  ): ZIO[SnapshotService, FrameworkException, SnapshotRestoreResponse] =
    ZIO.accessM[SnapshotService](
      _.get.restore(
        repository = repository,
        snapshot = snapshot,
        body = body,
        masterTimeout = masterTimeout,
        waitForCompletion = waitForCompletion
      )
    )

  def restore(request: SnapshotRestoreRequest): ZIO[SnapshotService, FrameworkException, SnapshotRestoreResponse] =
    ZIO.accessM[SnapshotService](_.get.execute(request))

  /*
   * Returns information about the status of a snapshot.
   * For more info refers to https://www.elastic.co/guide/en/elasticsearch/reference/master/modules-snapshots.html
   *
   * @param ignoreUnavailable Whether to ignore unavailable snapshots, defaults to false which means a SnapshotMissingException is thrown
   * @param masterTimeout Explicit operation timeout for connection to master node
   * @param repository A repository name
   * @param snapshot A comma-separated list of snapshot names
   */
  def status(
    ignoreUnavailable: Option[Boolean] = None,
    masterTimeout: Option[String] = None,
    repository: Option[String] = None,
    snapshot: Seq[String] = Nil
  ): ZIO[SnapshotService, FrameworkException, SnapshotStatusResponse] =
    ZIO.accessM[SnapshotService](
      _.get.status(
        ignoreUnavailable = ignoreUnavailable,
        masterTimeout = masterTimeout,
        repository = repository,
        snapshot = snapshot
      )
    )

  def status(request: SnapshotStatusRequest): ZIO[SnapshotService, FrameworkException, SnapshotStatusResponse] =
    ZIO.accessM[SnapshotService](_.get.execute(request))

  /*
   * Verifies a repository.
   * For more info refers to https://www.elastic.co/guide/en/elasticsearch/reference/master/modules-snapshots.html
   *
   * @param repository A repository name
   * @param masterTimeout Explicit operation timeout for connection to master node
   * @param timeout Explicit operation timeout
   */
  def verifyRepository(
    repository: String,
    masterTimeout: Option[String] = None,
    timeout: Option[String] = None
  ): ZIO[SnapshotService, FrameworkException, SnapshotVerifyRepositoryResponse] = ZIO.accessM[SnapshotService](
    _.get.verifyRepository(repository = repository, masterTimeout = masterTimeout, timeout = timeout)
  )

  def verifyRepository(
    request: SnapshotVerifyRepositoryRequest
  ): ZIO[SnapshotService, FrameworkException, SnapshotVerifyRepositoryResponse] =
    ZIO.accessM[SnapshotService](_.get.execute(request))

}<|MERGE_RESOLUTION|>--- conflicted
+++ resolved
@@ -22,11 +22,7 @@
 import elasticsearch.responses.snapshot._
 import io.circe.JsonObject
 import zio.exception.FrameworkException
-<<<<<<< HEAD
-import zio.logging.Logging
-=======
 import zio.logging._
->>>>>>> 2e9aab0c
 import zio.{ Has, ZIO, ZLayer }
 
 object SnapshotService {
@@ -339,22 +335,14 @@
   // services
 
   private case class Live(
-<<<<<<< HEAD
-    loggingService: Logging.Service,
-=======
     logger: Logger[String],
->>>>>>> 2e9aab0c
     baseElasticSearchService: ElasticSearchService.Service,
     httpService: HTTPService.Service
   ) extends Service
 
   val live: ZLayer[ElasticSearchService, Nothing, Has[Service]] =
     ZLayer.fromService[ElasticSearchService.Service, Service] { (baseElasticSearchService) =>
-<<<<<<< HEAD
-      Live(baseElasticSearchService.loggingService, baseElasticSearchService, baseElasticSearchService.httpService)
-=======
       Live(baseElasticSearchService.logger, baseElasticSearchService, baseElasticSearchService.httpService)
->>>>>>> 2e9aab0c
     }
 
   // access methods
