--- conflicted
+++ resolved
@@ -90,11 +90,7 @@
     queryBuilder: QueryBuilder
   ): zio.stream.Stream[FrameworkException, HitResponse] =
     Stream
-<<<<<<< HEAD
-      .paginateM[FrameworkException, List[HitResponse], StreamState](
-=======
       .paginateM[Any, FrameworkException, List[HitResponse], StreamState](
->>>>>>> 2e9aab0c
         StreamState(queryBuilder, StreamState.getSearchSize(queryBuilder), response = None, scrollId = None)
       )(
         StreamState.processStep
