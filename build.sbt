--- conflicted
+++ resolved
@@ -1,9 +1,5 @@
 import sbtcrossproject.{CrossType, crossProject}
-<<<<<<< HEAD
-import sbtcrossproject._
-=======
 import ReleaseTransformations._
->>>>>>> f9c5c367
 
 inThisBuild(
   Seq(
@@ -17,69 +13,13 @@
   )
 )
 
-//val compilerOptions = Seq(
-//  "-deprecation",
-//  "-encoding",
-//  "UTF-8",
-//  "-feature",
-//  "-language:existentials",
-//  "-language:higherKinds",
-//  "-language:implicitConversions",
-//  "-unchecked",
-//  "-Ywarn-dead-code",
-//  "-Ywarn-numeric-widen"
-//)
 
 val paradiseVersion = "2.1.1"
 
 val scalaTestVersion = "3.2.0-SNAP10"
 val scalaTestPlusVersion = "3.1.0.0-RC2"
 
-//val baseSettings = Seq(
-//  scalaVersion := "2.12.10",
-//  scalacOptions ++= compilerOptions,
-//  scalacOptions ++= (
-//    if (priorTo2_13(scalaVersion.value))
-//      Seq(
-//        "-Xfuture",
-//        "-Yno-adapted-args",
-//        "-Ywarn-unused-import",
-//        "-Ypartial-unification"
-//      )
-//    else
-//      Seq(
-//        "-Ymacro-annotations",
-//        "-Ywarn-unused:imports"
-//      )
-//  ),
-//  scalacOptions in (Compile, console) ~= {
-//    _.filterNot(Set("-Ywarn-unused-import", "-Ywarn-unused:imports"))
-//  },
-//  scalacOptions in (Test, console) ~= {
-//    _.filterNot(Set("-Ywarn-unused-import", "-Ywarn-unused:imports"))
-//  },
-//  coverageHighlighting := true,
-//  (scalastyleSources in Compile) ++= (unmanagedSourceDirectories in Compile).value,
-//  libraryDependencies ++= Seq(
-//    scalaOrganization.value % "scala-compiler" % scalaVersion.value % Provided,
-//    scalaOrganization.value % "scala-reflect" % scalaVersion.value % Provided
-//  ) ++ (
-//    if (priorTo2_13(scalaVersion.value)) {
-//      Seq(
-//        compilerPlugin(
-//          ("org.scalamacros" % "paradise" % paradiseVersion)
-//            .cross(CrossVersion.patch))
-//      )
-//    } else Nil
-//  ),
-//  startYear := Some(2019),
-//  licenses += ("Apache-2.0", new URL(
-//    "https://www.apache.org/licenses/LICENSE-2.0.txt")),
-//  headerLicense := Some(
-//    HeaderLicense.ALv2("2019", "Alberto Paro", HeaderLicenseStyle.SpdxSyntax))
-//)
 
-//val allSettings = baseSettings ++ publishSettings
 
 lazy val root =
   project
@@ -123,7 +63,7 @@
   .setupJVMProject("elasticsearch-client-sttp")
   .settings(
     moduleName := "zio-elasticsearch-client-sttp"
-  )
+    )
   .settings(Dependencies.clientSTTP)
   .dependsOn(
     `elasticsearch-core-jvm` % "test->test;compile->compile",
@@ -131,88 +71,6 @@
     `elasticsearch-cat-jvm` % "test->test;compile->compile"
   )
 
-<<<<<<< HEAD
-//lazy val publishSettings = Seq(
-//  releaseCrossBuild := true,
-//  releasePublishArtifactsAction := PgpKeys.publishSigned.value,
-//  homepage := Some(url("https://github.com/aparo/zio-elasticsearch")),
-//  licenses := Seq(
-//    "Apache 2.0" -> url("http://www.apache.org/licenses/LICENSE-2.0")),
-//  publishMavenStyle := true,
-//  publishArtifact in Test := false,
-//  pomIncludeRepository := { _ =>
-//    false
-//  },
-=======
-lazy val publishSettings = Seq(
-  releaseCrossBuild := true,
-  releasePublishArtifactsAction := PgpKeys.publishSigned.value,
-  homepage := Some(url("https://github.com/aparo/zio-elasticsearch")),
-  licenses := Seq(
-    "Apache 2.0" -> url("http://www.apache.org/licenses/LICENSE-2.0")),
-  publishMavenStyle := true,
-  publishArtifact in Test := false,
-  pomIncludeRepository := { _ =>
-    false
-  },
->>>>>>> f9c5c367
-//  publishTo := {
-//    val nexus = "https://oss.sonatype.org/"
-//    if (isSnapshot.value)
-//      Some("snapshots".at(nexus + "content/repositories/snapshots"))
-//    else
-//      Some("releases".at(nexus + "service/local/staging/deploy/maven2"))
-//  },
-<<<<<<< HEAD
-//  autoAPIMappings := true,
-//  apiURL := Some(
-//    url("https://zio-elasticsearch.github.io/zio-elasticsearch/api/")),
-//  scmInfo := Some(
-//    ScmInfo(
-//      url("https://github.com/aparo/zio-elasticsearch"),
-//      "scm:git:git@github.com:aparo/zio-elasticsearch.git"
-//    )
-//  ),
-//  developers := List(
-//    Developer(
-//      "aparo",
-//      "Alberto Paro",
-//      "alberto.paro@gmail.com",
-//      url("https://twitter.com/aparo77")
-//    )
-//  )
-//)
-
-//lazy val noPublishSettings = Seq(
-//  publish := {},
-//  publishLocal := {},
-//  publishArtifact := false
-//)
-=======
-  autoAPIMappings := true,
-  apiURL := Some(
-    url("https://zio-elasticsearch.github.io/zio-elasticsearch/api/")),
-  scmInfo := Some(
-    ScmInfo(
-      url("https://github.com/aparo/zio-elasticsearch"),
-      "scm:git:git@github.com:aparo/zio-elasticsearch.git"
-    )
-  ),
-  developers := List(
-    Developer(
-      "aparo",
-      "Alberto Paro",
-      "alberto.paro@gmail.com",
-      url("https://twitter.com/aparo77")
-    )
-  )
-)
-
-lazy val noPublishSettings = Seq(
-  publish := {},
-  publishLocal := {},
-  publishArtifact := false
-)
 
 // Releasing
 releaseProcess := Seq[ReleaseStep](
@@ -227,5 +85,4 @@
   setNextVersion,
   commitNextVersion,
   pushChanges
-)
->>>>>>> f9c5c367
+)