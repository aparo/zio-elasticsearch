import sbtcrossproject.{CrossType, crossProject}
import ReleaseTransformations._

inThisBuild(
  Seq(
    organization := "io.megl",
    scalaVersion := "2.12.10",
    parallelExecution := false,
    scalafmtOnCompile := true,
    publishArtifact in (Compile, packageDoc) := false,
    publishArtifact in packageDoc := false,
    sources in (Compile, doc) := Seq.empty
  )
)


val paradiseVersion = "2.1.1"

val scalaTestVersion = "3.2.0-SNAP10"
val scalaTestPlusVersion = "3.1.0.0-RC2"



lazy val root =
  project
    .in(file("."))
    .settings(Common.noPublishSettings)
    .aggregate(
      `elasticsearch-core-jvm`,
      `elasticsearch-core-js`,
      `elasticsearch-admin-jvm`,
      `elasticsearch-admin-js`,
      `elasticsearch-cat-jvm`,
      `elasticsearch-cat-js`,
      `elasticsearch-client-sttp`
    )

lazy val `elasticsearch-core` = ProjectUtils
  .setupCrossModule("elasticsearch-core")
  .settings(
    moduleName := "zio-elasticsearch-core"
  )
  .settings(Dependencies.elasticsearchCore)

lazy val `elasticsearch-core-jvm` = `elasticsearch-core`.jvm
lazy val `elasticsearch-core-js` = `elasticsearch-core`.js

lazy val `elasticsearch-admin` = ProjectUtils
  .setupCrossModule("elasticsearch-admin")
  .dependsOn(`elasticsearch-core` % "test->test;compile->compile")

lazy val `elasticsearch-admin-jvm` = `elasticsearch-admin`.jvm
lazy val `elasticsearch-admin-js` = `elasticsearch-admin`.js

lazy val `elasticsearch-cat` = ProjectUtils
  .setupCrossModule("elasticsearch-cat", CrossType.Pure)
  .dependsOn(`elasticsearch-core` % "test->test;compile->compile")

lazy val `elasticsearch-cat-jvm` = `elasticsearch-cat`.jvm
lazy val `elasticsearch-cat-js` = `elasticsearch-cat`.js

lazy val `elasticsearch-client-sttp` = ProjectUtils
  .setupJVMProject("elasticsearch-client-sttp")
  .settings(
    moduleName := "zio-elasticsearch-client-sttp"
    )
  .settings(Dependencies.clientSTTP)
  .dependsOn(
    `elasticsearch-core-jvm` % "test->test;compile->compile",
    `elasticsearch-admin-jvm` % "test->test;compile->compile",
    `elasticsearch-cat-jvm` % "test->test;compile->compile"
  )

<<<<<<< HEAD
=======
//lazy val publishSettings = Seq(
//  releaseCrossBuild := true,
//  releasePublishArtifactsAction := PgpKeys.publishSigned.value,
//  homepage := Some(url("https://github.com/aparo/zio-elasticsearch")),
//  licenses := Seq(
//    "Apache 2.0" -> url("http://www.apache.org/licenses/LICENSE-2.0")),
//  publishMavenStyle := true,
//  publishArtifact in Test := false,
//  pomIncludeRepository := { _ =>
//    false
//  },
//  publishTo := {
//    val nexus = "https://oss.sonatype.org/"
//    if (isSnapshot.value)
//      Some("snapshots".at(nexus + "content/repositories/snapshots"))
//    else
//      Some("releases".at(nexus + "service/local/staging/deploy/maven2"))
//  },
  autoAPIMappings := true,
  apiURL := Some(
    url("https://zio-elasticsearch.github.io/zio-elasticsearch/api/")),
  scmInfo := Some(
    ScmInfo(
      url("https://github.com/aparo/zio-elasticsearch"),
      "scm:git:git@github.com:aparo/zio-elasticsearch.git"
    )
  ),
  developers := List(
    Developer(
      "aparo",
      "Alberto Paro",
      "alberto.paro@gmail.com",
      url("https://twitter.com/aparo77")
    )
  )
)

lazy val noPublishSettings = Seq(
  publish := {},
  publishLocal := {},
  publishArtifact := false
)
>>>>>>> f01b6323

// Releasing
releaseProcess := Seq[ReleaseStep](
  checkSnapshotDependencies,
  inquireVersions,
//  runClean,
//  runTest,
  setReleaseVersion,
  commitReleaseVersion,
  tagRelease,
  releaseStepCommandAndRemaining("publish"),
  setNextVersion,
  commitNextVersion,
  pushChanges
)<|MERGE_RESOLUTION|>--- conflicted
+++ resolved
@@ -63,59 +63,13 @@
   .setupJVMProject("elasticsearch-client-sttp")
   .settings(
     moduleName := "zio-elasticsearch-client-sttp"
-    )
+  )
   .settings(Dependencies.clientSTTP)
   .dependsOn(
     `elasticsearch-core-jvm` % "test->test;compile->compile",
     `elasticsearch-admin-jvm` % "test->test;compile->compile",
     `elasticsearch-cat-jvm` % "test->test;compile->compile"
   )
-
-<<<<<<< HEAD
-=======
-//lazy val publishSettings = Seq(
-//  releaseCrossBuild := true,
-//  releasePublishArtifactsAction := PgpKeys.publishSigned.value,
-//  homepage := Some(url("https://github.com/aparo/zio-elasticsearch")),
-//  licenses := Seq(
-//    "Apache 2.0" -> url("http://www.apache.org/licenses/LICENSE-2.0")),
-//  publishMavenStyle := true,
-//  publishArtifact in Test := false,
-//  pomIncludeRepository := { _ =>
-//    false
-//  },
-//  publishTo := {
-//    val nexus = "https://oss.sonatype.org/"
-//    if (isSnapshot.value)
-//      Some("snapshots".at(nexus + "content/repositories/snapshots"))
-//    else
-//      Some("releases".at(nexus + "service/local/staging/deploy/maven2"))
-//  },
-  autoAPIMappings := true,
-  apiURL := Some(
-    url("https://zio-elasticsearch.github.io/zio-elasticsearch/api/")),
-  scmInfo := Some(
-    ScmInfo(
-      url("https://github.com/aparo/zio-elasticsearch"),
-      "scm:git:git@github.com:aparo/zio-elasticsearch.git"
-    )
-  ),
-  developers := List(
-    Developer(
-      "aparo",
-      "Alberto Paro",
-      "alberto.paro@gmail.com",
-      url("https://twitter.com/aparo77")
-    )
-  )
-)
-
-lazy val noPublishSettings = Seq(
-  publish := {},
-  publishLocal := {},
-  publishArtifact := false
-)
->>>>>>> f01b6323
 
 // Releasing
 releaseProcess := Seq[ReleaseStep](
