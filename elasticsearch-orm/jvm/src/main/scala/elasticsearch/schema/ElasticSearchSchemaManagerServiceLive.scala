/*
 * Copyright 2019-2020 Alberto Paro
 *
 * Licensed under the Apache License, Version 2.0 (the "License");
 * you may not use this file except in compliance with the License.
 * You may obtain a copy of the License at
 *
 *     http://www.apache.org/licenses/LICENSE-2.0
 *
 * Unless required by applicable law or agreed to in writing, software
 * distributed under the License is distributed on an "AS IS" BASIS,
 * WITHOUT WARRANTIES OR CONDITIONS OF ANY KIND, either express or implied.
 * See the License for the specific language governing permissions and
 * limitations under the License.
 */

package elasticsearch.schema

import elasticsearch.IndicesService
import elasticsearch.analyzers.Analyzer
import elasticsearch.mappings.{
  BooleanMapping,
  DateTimeMapping,
  GeoPointMapping,
  IpMapping,
  KeywordMapping,
  Mapping,
  MappingMerger,
  NestedMapping,
  NumberMapping,
  NumberType,
  ObjectMapping,
  RootDocumentMapping,
  TextMapping
}
import zio.{ Task, ZIO }
import zio.auth.AuthContext
import zio.exception.{ FrameworkException, FrameworkMultipleExceptions, UnableToRegisterSchemaException }
<<<<<<< HEAD
import zio.logging.{ LogLevel, Logging }
=======
import zio.logging._
>>>>>>> 2e9aab0c
import zio.schema.{
  BigIntSchemaField,
  BooleanSchemaField,
  ByteSchemaField,
  DoubleSchemaField,
  FloatSchemaField,
  GeoPointSchemaField,
  IntSchemaField,
  ListSchemaField,
  LocalDateSchemaField,
  LocalDateTimeSchemaField,
  LongSchemaField,
  NestingType,
  OffsetDateTimeSchemaField,
  RefSchemaField,
  Schema,
  SchemaField,
  SchemaMetaField,
  SchemaService,
  SeqSchemaField,
  SetSchemaField,
  ShortSchemaField,
  StringSchemaField,
  StringSubType,
  VectorSchemaField
}
import zio.schema.generic.JsonSchema

private[schema] final case class ElasticSearchSchemaManagerServiceLive(
<<<<<<< HEAD
  logging: Logging.Service,
=======
  logger: Logger[String],
>>>>>>> 2e9aab0c
  schemaService: SchemaService.Service,
  indicesService: IndicesService.Service
) extends ElasticSearchSchemaManagerService.Service {
  implicit val authContext = AuthContext.System

  def registerSchema[T](implicit jsonSchema: JsonSchema[T]): ZIO[Any, FrameworkException, Unit] =
    schemaService.registerSchema(jsonSchema).mapError(e => UnableToRegisterSchemaException(jsonSchema.toString)).unit

  def createMapping[T](implicit jsonSchema: JsonSchema[T]): ZIO[Any, FrameworkException, Unit] = {
<<<<<<< HEAD
=======
    val schema = jsonSchema.asSchema
    for {
      root <- getMapping[T]
      index <- indicesService.createWithSettingsAndMappings(getIndexFromSchema(schema), mappings = Some(root)).unit
    } yield index
  }

  override def getMapping[T](implicit jsonSchema: JsonSchema[T]): ZIO[Any, FrameworkException, RootDocumentMapping] = {
>>>>>>> 2e9aab0c
    val schema = jsonSchema.asSchema
    for {
      _ <- schemaService.registerSchema(schema)
      root <- getMapping(schema)
<<<<<<< HEAD
      index <- indicesService.createWithSettingsAndMappings(getIndexFromSchema(schema), mappings = Some(root)).unit
    } yield index
=======
    } yield root
>>>>>>> 2e9aab0c
  }

  private def getIndexFromSchema(schema: Schema): String =
    schema.index.indexName.getOrElse(schema.name)

  override def createIndicesFromRegisteredSchema(): ZIO[Any, FrameworkException, Unit] = {
    def mergeSchemas(
      schemas: List[Schema],
      mappings: List[RootDocumentMapping]
    ): ZIO[Any, FrameworkException, List[(String, RootDocumentMapping)]] = {
      val mappingMerger = new MappingMerger(logger)
      val merged = schemas
        .map(s => getIndexFromSchema(s) -> s)
        .zip(mappings)
        .groupBy(_._1._1)
        .map {
          case (name, mps) =>
            val schemaMappings = mps.map { v =>
              v._1._2.className.getOrElse(v._1._2.name) -> v._2
            }
            name -> mappingMerger.merge(schemaMappings)
        }
        .toList

      for {
        maps <- ZIO.foreach(merged) {
          case (index, eithermapping) =>
            ZIO
              .fromEither(eithermapping)
              .map(m => index -> m.asInstanceOf[RootDocumentMapping])
              .mapError(e => FrameworkMultipleExceptions(e))
        }
        //              mainMappings <- ZIO.sequence(maps)
      } yield maps

    }

    for {
      schemas <- schemaService.schemas
      mappings <- ZIO.foreach(schemas)(getMapping)
      merged <- ZIO.effect(mergeSchemas(schemas, mappings)).mapError(e => FrameworkException(e))
      finalMappings <- merged
      _ <- ZIO.foreach(finalMappings) {
        case (name, mapping) =>
          indicesService.createWithSettingsAndMappings(name, mappings = Some(mapping))
      }
    } yield ()

  }

<<<<<<< HEAD
  def getMapping(schema: Schema): ZIO[Any, FrameworkException, RootDocumentMapping] = {
=======
  private def getMapping(schema: Schema): ZIO[Any, FrameworkException, RootDocumentMapping] = {
>>>>>>> 2e9aab0c
    for {
      esProperties <- ZIO.foreach(schema.properties.filter(_.name != "_id"))(f => internalConversion(f))
    } yield RootDocumentMapping(properties = esProperties.flatten.toMap)

  }.mapError(e => FrameworkException(e))

  private def getObjectMappings(schema: Schema): Task[List[(String, Mapping)]] =
    for {
      esProperties <- ZIO.foreach(schema.properties.filter(_.name != "_id"))(f => internalConversion(f))
    } yield List(schema.name -> ObjectMapping(properties = esProperties.flatten.toMap))

  //      private def mergedMapping(
  //                                 schemas: Seq[Schema]
  //                               ): (Seq[MergeMappingException], RootDocumentMapping) = {
  //        val documentMappings = schemas.map(s => getMapping(s))
  //
  //        var totalErrors = Seq.empty[MergeMappingException]
  //
  //        documentMappings.drop(1).foreach {
  //          case (newName, newObject) =>
  //            val (errors, optMapping) =
  //              resultObject.merge(resultObjectName, newName, newObject)
  //            totalErrors ++= errors
  //            optMapping.foreach(v => resultObject = v.asInstanceOf[RootDocumentMapping])
  //        }
  //        totalErrors -> resultObject
  //      }

  private def stringMappingForAnnotation(
    o: StringSchemaField,
    annotationName: String,
    name: String = "",
    subFields: Map[String, Mapping] = Map.empty[String, Mapping]
  ): List[(String, Mapping)] =
    annotationName match {
      case "keyword" =>
        List(
          name -> KeywordMapping(
            index = o.indexProperties.index,
            store = o.indexProperties.stored,
            fields = subFields
          )
        )
      case "text" =>
        List(
          name -> TextMapping(
            index = o.indexProperties.index,
            store = o.indexProperties.stored,
            fields = subFields
          )
        )
      case "suggest" =>
        List(
          "tk" -> TextMapping(analyzer = Some(Analyzer.SimpleAnalyzer)),
          "bigram" -> TextMapping(analyzer = Some(Analyzer.BigramAnalyzer)),
          "reverse" -> TextMapping(analyzer = Some(Analyzer.ReverseAnalyzer)),
          "trigram" -> TextMapping(analyzer = Some(Analyzer.TrigramAnalyzer)),
          "quadrigram" -> TextMapping(analyzer = Some(Analyzer.QuadrigramAnalyzer)),
          "gram" -> TextMapping(analyzer = Some(Analyzer.GramAnalyzer))
        )
      case "stem|it" =>
        List(
          "it" -> TextMapping(
            index = o.indexProperties.index,
            store = o.indexProperties.stored,
            analyzer = Some(Analyzer.ItalianLanguageAnalyzer),
            fields = subFields
          )
        )
      //TODO NLP
      case other =>
        List(
          name -> TextMapping(
            index = o.indexProperties.index,
            store = o.indexProperties.stored,
            analyzer = Some(Analyzer.byName(other)),
            fields = subFields
          )
        )
    }

  private def getSubType(
    subType: StringSubType,
    o: StringSchemaField,
    subFields: Map[String, Mapping] = Map.empty[String, Mapping]
  ): Mapping =
    subType match {
      case StringSubType.Email =>
        KeywordMapping(
          index = o.indexProperties.index,
          store = o.indexProperties.stored,
          fields = Map("tk" -> TextMapping(analyzer = Some(Analyzer.SimpleAnalyzer)))
        )

      case StringSubType.Password | StringSubType.UserId | StringSubType.Vertex | StringSubType.Crypted =>
        KeywordMapping(
          index = o.indexProperties.index,
          store = o.indexProperties.stored,
          fields = subFields
        )

      case StringSubType.Time =>
        DateTimeMapping(
          index = o.indexProperties.index,
          store = o.indexProperties.stored,
          fields = subFields
        )

      case StringSubType.IP =>
        IpMapping(
          index = o.indexProperties.index,
          store = o.indexProperties.stored,
          fields = subFields
        )

    }

  private def getFirstAnalyzer(analyzers: List[String]): String =
    if (analyzers.contains("text")) {
      "text"
    } else if (analyzers.contains("keyword")) {
      "keyword"
    } else {
      analyzers.head
    }

  private def convertStringSchemaField(
    o: StringSchemaField
  ): List[(String, Mapping)] =
    if (o.indexProperties.index) {
      val analyzers = o.indexProperties.analyzers
      if (analyzers.isEmpty) {
        o.subType match {
          case None =>
            List(
              o.name -> TextMapping(
                index = o.indexProperties.index,
                store = o.indexProperties.stored,
                fields = Map(
                  "keyword" -> KeywordMapping(
                    index = o.indexProperties.index,
                    store = o.indexProperties.stored
                  )
                )
              )
            )
          case Some(subType) => List(o.name -> getSubType(subType, o))
        }

      } else {
        if (analyzers.length == 1) {
          o.subType match {
            case None =>
              stringMappingForAnnotation(o, analyzers.head, name = o.name)
            case Some(subType) =>
              List(
                o.name -> getSubType(
                  subType,
                  o,
                  subFields = stringMappingForAnnotation(
                    o,
                    analyzers.head,
                    name = o.name
                  ).toMap
                )
              )
          }

        } else {
          o.subType match {
            case None =>
              val firstAnalyzer = getFirstAnalyzer(analyzers)
              val subFields = analyzers
                .filterNot(_ == firstAnalyzer)
                .flatMap { annotationName =>
                  stringMappingForAnnotation(
                    o,
                    annotationName = annotationName,
                    name = annotationName
                  ).toList
                }
                .toMap
              stringMappingForAnnotation(
                o,
                firstAnalyzer,
                name = o.name,
                subFields = subFields
              )
            case Some(subType) =>
              val subFields = analyzers.flatMap { annotationName =>
                stringMappingForAnnotation(
                  o,
                  annotationName = annotationName,
                  name = annotationName
                ).toList
              }.toMap
              List(o.name -> getSubType(subType, o, subFields = subFields))
          }
        }
      }
    } else {
      o.subType match {
        case None =>
          List(
            o.name -> KeywordMapping(
              index = o.indexProperties.index,
              store = o.indexProperties.stored
            )
          )
        case Some(subType) => List(o.name -> getSubType(subType, o))
      }
    }

  private def internalConversion(
    schemaField: SchemaField
  ): Task[List[(String, Mapping)]] = {
<<<<<<< HEAD
    logging.logger.log(LogLevel.Debug)(s"internalConversion processing: ${schemaField}")
=======
    logger.log(LogLevel.Debug)(s"internalConversion processing: ${schemaField}")
>>>>>>> 2e9aab0c

    schemaField match {
      case o: StringSchemaField => ZIO.succeed(convertStringSchemaField(o))
      case o: OffsetDateTimeSchemaField =>
        ZIO.succeed(
          List(
            o.name -> DateTimeMapping(
              index = o.indexProperties.index,
              store = o.indexProperties.stored
            )
          )
        )
      case o: LocalDateTimeSchemaField =>
        ZIO.succeed(
          List(
            o.name -> DateTimeMapping(
              index = o.indexProperties.index,
              store = o.indexProperties.stored
            )
          )
        )
      case o: LocalDateSchemaField =>
        ZIO.succeed(
          List(
            o.name -> DateTimeMapping(
              index = o.indexProperties.index,
              store = o.indexProperties.stored
            )
          )
        )
      case o: DoubleSchemaField =>
        ZIO.succeed(
          List(
            o.name -> NumberMapping(
              `type` = NumberType.DOUBLE.entryName,
              index = o.indexProperties.index,
              store = o.indexProperties.stored
            )
          )
        )

      case o: BigIntSchemaField =>
        ZIO.succeed(
          List(
            o.name -> NumberMapping(
              `type` = NumberType.LONG.entryName,
              index = o.indexProperties.index,
              store = o.indexProperties.stored
            )
          )
        )

      case o: IntSchemaField =>
        ZIO.succeed(
          List(
            o.name -> NumberMapping(
              `type` = NumberType.INTEGER.entryName,
              index = o.indexProperties.index,
              store = o.indexProperties.stored
            )
          )
        )

      case o: BooleanSchemaField =>
        ZIO.succeed(
          List(
            o.name -> BooleanMapping(
              index = o.indexProperties.index,
              store = o.indexProperties.stored
            )
          )
        )

      case o: LongSchemaField =>
        ZIO.succeed(
          List(
            o.name -> NumberMapping(
              `type` = NumberType.LONG.entryName,
              index = o.indexProperties.index,
              store = o.indexProperties.stored
            )
          )
        )

      case o: ShortSchemaField =>
        ZIO.succeed(
          List(
            o.name -> NumberMapping(
              `type` = NumberType.SHORT.entryName,
              index = o.indexProperties.index,
              store = o.indexProperties.stored
            )
          )
        )

      case o: FloatSchemaField =>
        ZIO.succeed(
          List(
            o.name -> NumberMapping(
              `type` = NumberType.FLOAT.entryName,
              index = o.indexProperties.index,
              store = o.indexProperties.stored
            )
          )
        )

      case o: ByteSchemaField =>
        ZIO.succeed(
          List(
            o.name -> NumberMapping(
              `type` = NumberType.BYTE.entryName,
              index = o.indexProperties.index,
              store = o.indexProperties.stored
            )
          )
        )
      case o: GeoPointSchemaField =>
        ZIO.succeed(
          List(
            o.name -> GeoPointMapping(
              index = o.indexProperties.index,
              store = o.indexProperties.stored
            )
          )
        )

      case o: ListSchemaField => internalConversion(o.items)

      case o: SeqSchemaField    => internalConversion(o.items)
      case o: SetSchemaField    => internalConversion(o.items)
      case o: VectorSchemaField => internalConversion(o.items)
      case o: SchemaMetaField =>
        for {
          parameters <- ZIO.foreach(o.properties) { f =>
            internalConversion(f)
          }
        } yield o.indexProperties.nesting match {
          case NestingType.Nested =>
            List(
              o.name -> NestedMapping(
                properties = parameters.flatten.toMap,
                enabled = o.indexProperties.index
              )
            )
          case NestingType.Embedded =>
            List(
              o.name -> ObjectMapping(
                properties = parameters.flatten.toMap,
                enabled = o.indexProperties.index
              )
            )
        }

      case o: RefSchemaField =>
        for {
          schema <- schemaService.getSchema(o.ref.substring(4))
          res <- getObjectMappings(schema)
        } yield res
    }

  }
}<|MERGE_RESOLUTION|>--- conflicted
+++ resolved
@@ -36,11 +36,7 @@
 import zio.{ Task, ZIO }
 import zio.auth.AuthContext
 import zio.exception.{ FrameworkException, FrameworkMultipleExceptions, UnableToRegisterSchemaException }
-<<<<<<< HEAD
-import zio.logging.{ LogLevel, Logging }
-=======
 import zio.logging._
->>>>>>> 2e9aab0c
 import zio.schema.{
   BigIntSchemaField,
   BooleanSchemaField,
@@ -70,11 +66,7 @@
 import zio.schema.generic.JsonSchema
 
 private[schema] final case class ElasticSearchSchemaManagerServiceLive(
-<<<<<<< HEAD
-  logging: Logging.Service,
-=======
   logger: Logger[String],
->>>>>>> 2e9aab0c
   schemaService: SchemaService.Service,
   indicesService: IndicesService.Service
 ) extends ElasticSearchSchemaManagerService.Service {
@@ -84,8 +76,6 @@
     schemaService.registerSchema(jsonSchema).mapError(e => UnableToRegisterSchemaException(jsonSchema.toString)).unit
 
   def createMapping[T](implicit jsonSchema: JsonSchema[T]): ZIO[Any, FrameworkException, Unit] = {
-<<<<<<< HEAD
-=======
     val schema = jsonSchema.asSchema
     for {
       root <- getMapping[T]
@@ -94,17 +84,11 @@
   }
 
   override def getMapping[T](implicit jsonSchema: JsonSchema[T]): ZIO[Any, FrameworkException, RootDocumentMapping] = {
->>>>>>> 2e9aab0c
     val schema = jsonSchema.asSchema
     for {
       _ <- schemaService.registerSchema(schema)
       root <- getMapping(schema)
-<<<<<<< HEAD
-      index <- indicesService.createWithSettingsAndMappings(getIndexFromSchema(schema), mappings = Some(root)).unit
-    } yield index
-=======
     } yield root
->>>>>>> 2e9aab0c
   }
 
   private def getIndexFromSchema(schema: Schema): String =
@@ -155,11 +139,7 @@
 
   }
 
-<<<<<<< HEAD
-  def getMapping(schema: Schema): ZIO[Any, FrameworkException, RootDocumentMapping] = {
-=======
   private def getMapping(schema: Schema): ZIO[Any, FrameworkException, RootDocumentMapping] = {
->>>>>>> 2e9aab0c
     for {
       esProperties <- ZIO.foreach(schema.properties.filter(_.name != "_id"))(f => internalConversion(f))
     } yield RootDocumentMapping(properties = esProperties.flatten.toMap)
@@ -376,11 +356,7 @@
   private def internalConversion(
     schemaField: SchemaField
   ): Task[List[(String, Mapping)]] = {
-<<<<<<< HEAD
-    logging.logger.log(LogLevel.Debug)(s"internalConversion processing: ${schemaField}")
-=======
     logger.log(LogLevel.Debug)(s"internalConversion processing: ${schemaField}")
->>>>>>> 2e9aab0c
 
     schemaField match {
       case o: StringSchemaField => ZIO.succeed(convertStringSchemaField(o))
