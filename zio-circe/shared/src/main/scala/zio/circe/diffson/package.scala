/*
 * Copyright 2019-2020 Alberto Paro
 *
 * Licensed under the Apache License, Version 2.0 (the "License");
 * you may not use this file except in compliance with the License.
 * You may obtain a copy of the License at
 *
 *     http://www.apache.org/licenses/LICENSE-2.0
 *
 * Unless required by applicable law or agreed to in writing, software
 * distributed under the License is distributed on an "AS IS" BASIS,
 * WITHOUT WARRANTIES OR CONDITIONS OF ANY KIND, either express or implied.
 * See the License for the specific language governing permissions and
 * limitations under the License.
 */

package zio.circe

import scala.collection.immutable.Queue

/** This package contains an implementation of Json JsonPatch, according to [RFC-6902](http://tools.ietf.org/html/rfc6902)
 */
package object diffson {

  type Part = Either[String, Int]
  type Pointer = Queue[Part]

  object Pointer {
    val Root: Pointer = Queue.empty

    private val IsDigit = "(0|[1-9][0-9]*)".r

    def apply(elems: String*): Pointer =
      Queue(elems.map {
        case IsDigit(idx) => Right(idx.toInt)
        case key          => Left(key)
      }: _*)

    def unapplySeq(pointer: Pointer): Option[Queue[Part]] =
<<<<<<< HEAD
      Some(pointer)
=======
      Some(Queue(Queue.unapplySeq[Part](pointer).toSeq: _*))
>>>>>>> 2e9aab0c

  }

}<|MERGE_RESOLUTION|>--- conflicted
+++ resolved
@@ -37,11 +37,7 @@
       }: _*)
 
     def unapplySeq(pointer: Pointer): Option[Queue[Part]] =
-<<<<<<< HEAD
-      Some(pointer)
-=======
       Some(Queue(Queue.unapplySeq[Part](pointer).toSeq: _*))
->>>>>>> 2e9aab0c
 
   }
 
