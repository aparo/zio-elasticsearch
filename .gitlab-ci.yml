# image: hseeberger/scala-sbt:8u222_1.3.4_2.12.10
image: aparo/sbt-nodejs-docker:1.3.4-12.13.1

stages:
  - test
  - deploy

test:
  except:
    refs:
      - master
  stage: test
  script:
<<<<<<< HEAD
=======
    # - sbt clean test
>>>>>>> 3c798b16
    - sbt clean

deploy:
  only:
    refs:
      - master
  except:
    changes:
       - version.sbt
  stage: deploy
  before_script:
    - cat $CREDENTIALS_SBT > credentials.sbt
    - git config --global user.name $GIT_ACCESS_USER
    - git config --global user.email $GIT_ACCESS_EMAIL
    - git reset --hard
    - git clean -fd
    - git checkout $CI_COMMIT_REF_NAME
    - git pull origin $CI_COMMIT_REF_NAME
    - git remote set-url origin https://${GIT_ACCESS_USER}:${GIT_ACCESS_TOKEN}@gitlab.megl.io/$CI_PROJECT_PATH.git

  script:
    - sbt "release with-defaults"

# pages:
#   stage: pages
#   script:
#     - sbt clean coverage test coverageReport coverageOff doc
#     - cp -r target/scala-2.13/scoverage-report public/scoverage-report
#     - cp -r target/scala-2.13/api public/api
#   artifacts:
#     paths:
#       - public<|MERGE_RESOLUTION|>--- conflicted
+++ resolved
@@ -11,10 +11,7 @@
       - master
   stage: test
   script:
-<<<<<<< HEAD
-=======
     # - sbt clean test
->>>>>>> 3c798b16
     - sbt clean
 
 deploy:
