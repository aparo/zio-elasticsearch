--- conflicted
+++ resolved
@@ -87,18 +87,12 @@
         s"$name Nexus Repository".at(s"$host/repository/maven-releases/")
       )
     },
-<<<<<<< HEAD
-    // addCompilerPlugin(
-    //   ("org.scalamacros" % "paradise" % "2.1.1").cross(CrossVersion.full)
-    // ),
-=======
     libraryDependencies ++= ( CrossVersion.partialVersion(scalaVersion.value) match {
       case Some((2, y)) if y < 13 =>
         Seq(compilerPlugin("org.scalamacros" % "paradise" % "2.1.1" cross CrossVersion.full))
       case _ =>
         Seq.empty[ModuleID]
     }),
->>>>>>> 2e9aab0c
     addCompilerPlugin(
       ("org.typelevel" %% "kind-projector" % "0.11.0").cross(CrossVersion.full)
     ),
@@ -143,10 +137,6 @@
       "-Ywarn-numeric-widen",
       //      "-Ywarn-value-discard",
       //      "-Ywarn-unused",
-<<<<<<< HEAD
-      // "-Ywarn-unused-import",
-=======
->>>>>>> 2e9aab0c
       "-Yrangepos"
     ) ++ crossFlags(scalaVersion.value),
     scalacOptions ++= ( CrossVersion.partialVersion(scalaVersion.value) match {
@@ -186,13 +176,7 @@
       "-language:postfixOps",
       "-language:existentials",
       "-Yrangepos",
-<<<<<<< HEAD
-      "-language:higherKinds",
-      // "-P:scalajs:sjsDefinedByDefault",
-      // "-P:scalajs:suppressMissingJSGlobalDeprecations"
-=======
       "-language:higherKinds"
->>>>>>> 2e9aab0c
     ),
     scalacOptions ++= (
       if (priorTo2_13(scalaVersion.value))
@@ -209,17 +193,7 @@
     fork := false,
     coverageEnabled := false,
     coverageExcludedFiles := ".*",
-<<<<<<< HEAD
-    //scalaJSStage in Test := FastOptStage,
-    javaOptions := Seq(),
-    // jsEnv in Test := PhantomJSEnv().value,
-    // batch mode decreases the amount of memory needed to compile scala.js code
-    //scalaJSOptimizerOptions := scalaJSOptimizerOptions.value.withBatchMode(
-//      scala.sys.env.get("CI").isDefined
-//    )
-=======
     javaOptions := Seq()
->>>>>>> 2e9aab0c
   )
 
 //  lazy val scalafmtSettings =
