--- conflicted
+++ resolved
@@ -6,28 +6,16 @@
   val catsEffect = "2.1.3"
   val circe = "0.13.0"
   val circeDerivation = "0.13.0-M4"
-<<<<<<< HEAD
-  val elasticsearchClusterRunner = "7.6.1.0"
-  val enumeratum = "1.6.0"
-  val enumeratumCirce = "1.6.1"
-  val http4s = "0.21.4"
-  val sttp = "2.1.5"
-=======
   val elasticsearchClusterRunner = "7.7.1.0"
   val enumeratum = "1.6.1"
   val enumeratumCirce = "1.6.1"
   val http4s = "0.21.4"
   val sttp = "2.2.0"
   val sttpStream="2.1.5"
->>>>>>> 2e9aab0c
   val scalaTest = "3.1.2"
   val specs2 = "4.9.4"
   val testContainerScala = "0.37.0"
   val zio = "1.0.0-RC20"
-<<<<<<< HEAD
-  val zioLogging = "0.3.0"
-=======
   val zioLogging = "0.3.1"
->>>>>>> 2e9aab0c
 
 }